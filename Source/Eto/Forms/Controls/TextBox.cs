--- conflicted
+++ resolved
@@ -9,12 +9,8 @@
 
 		int MaxLength { get; set; }
 		
-<<<<<<< HEAD
-        void SelectAll();
-=======
 		void SelectAll();
 
->>>>>>> e4ba7677
 		string PlaceholderText { get; set; }
 	}
 	
@@ -55,10 +51,5 @@
 		{
 			Handler.SelectAll();
 		}
-
-        public void SelectAll()
-        {
-            handler.SelectAll();
-        }
 	}
 }