--- conflicted
+++ resolved
@@ -514,7 +514,6 @@
 		}
 		
 		public void MapPlatformAction (string systemAction, BaseAction action)
-<<<<<<< HEAD
 		{
 			Handler.MapPlatformAction (systemAction, action);
 		}
@@ -559,52 +558,6 @@
 				hidden (this, e);
 		}
 
-=======
-		{
-			Handler.MapPlatformAction (systemAction, action);
-		}
-
-		public PointF PointFromScreen (PointF point)
-		{
-			return Handler.PointFromScreen (point);
-		}
-
-		public PointF PointToScreen (PointF point)
-		{
-			return Handler.PointToScreen (point);
-		}
-
-		public Point Location
-		{
-			get { return Handler.Location; }
-		}
-
-		#region Obsolete
-
-		[Obsolete ("This event is deprecated")]
-		public const string HiddenEvent = "Control.Hidden";
-
-		EventHandler<EventArgs> hidden;
-
-		[Obsolete ("This event is deprecated")]
-		public event EventHandler<EventArgs> Hidden
-		{
-			add
-			{
-				HandleEvent (HiddenEvent);
-				hidden += value;
-			}
-			remove { hidden -= value; }
-		}
-
-		[Obsolete ("This event is deprecated")]
-		public virtual void OnHidden (EventArgs e)
-		{
-			if (hidden != null)
-				hidden (this, e);
-		}
-
->>>>>>> 8fb72048
 		#endregion
 	}
 	
