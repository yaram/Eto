--- conflicted
+++ resolved
@@ -1,61 +1,29 @@
-<<<<<<< HEAD
-﻿using System;
-using System.Collections.Generic;
-using System.Linq;
-using System.Text;
-using Eto.Forms;
-using mw = Microsoft.Win32;
-using sw = System.Windows;
-
-namespace Eto.Platform.Wpf.Forms
-{
-	public class OpenFileDialogHandler : WpfFileDialog<mw.OpenFileDialog, OpenFileDialog>, IOpenFileDialog
-	{
-		public OpenFileDialogHandler ()
-		{
-			Control = new mw.OpenFileDialog ();
-		}
-
-		public bool MultiSelect
-		{
-			get { return Control.Multiselect; }
-			set { Control.Multiselect = value; }
-		}
-
-		public IEnumerable<string> Filenames
-		{
-			get { return Control.FileNames; }
-		}
-	}
-}
-=======
-﻿using System;
-using System.Collections.Generic;
-using System.Linq;
-using System.Text;
-using Eto.Forms;
-using mw = Microsoft.Win32;
-using sw = System.Windows;
-
-namespace Eto.Platform.Wpf.Forms
-{
-	public class OpenFileDialogHandler : WpfFileDialog<mw.OpenFileDialog, OpenFileDialog>, IOpenFileDialog
-	{
-		public OpenFileDialogHandler ()
-		{
-			Control = new mw.OpenFileDialog ();
-		}
-
-		public bool MultiSelect
-		{
-			get { return Control.Multiselect; }
-			set { Control.Multiselect = value; }
-		}
-
-		public IEnumerable<string> Filenames
-		{
-			get { return Control.FileNames; }
-		}
-	}
-}
->>>>>>> 46f7b109
+using System;
+using System.Collections.Generic;
+using System.Linq;
+using System.Text;
+using Eto.Forms;
+using mw = Microsoft.Win32;
+using sw = System.Windows;
+
+namespace Eto.Platform.Wpf.Forms
+{
+	public class OpenFileDialogHandler : WpfFileDialog<mw.OpenFileDialog, OpenFileDialog>, IOpenFileDialog
+	{
+		public OpenFileDialogHandler ()
+		{
+			Control = new mw.OpenFileDialog ();
+		}
+
+		public bool MultiSelect
+		{
+			get { return Control.Multiselect; }
+			set { Control.Multiselect = value; }
+		}
+
+		public IEnumerable<string> Filenames
+		{
+			get { return Control.FileNames; }
+		}
+	}
+}