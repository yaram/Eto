--- conflicted
+++ resolved
@@ -1,200 +1,93 @@
-<<<<<<< HEAD
-using System;
-using SD = System.Drawing;
-using SWF = System.Windows.Forms;
-using Eto.Forms;
-using Eto.Drawing;
-
-namespace Eto.Platform.Windows
-{
-	public class DockLayoutHandler : WindowsLayout<SWF.Control, DockLayout>, IDockLayout
-	{
-		Control child;
-		Padding padding;
-		Control childToAdd;
-
-		
-		public DockLayoutHandler ()
-		{
-			padding = DockLayout.DefaultPadding;
-		}
-
-		public override SWF.Control Control {
-			get {
-				return Widget.Container != null ? (SWF.Control)Widget.Container.ContainerObject : null;
-			}
-			protected set {
-				base.Control = value;
-			}
-		}
-
-		public override Size DesiredSize
-		{
-			get {
-				if (child != null)
-				{
-					var handler = child.Handler as IWindowsControl;
-					if (handler != null)
-						return handler.DesiredSize;
-				}
-				var container = Widget.Container.GetContainerControl();
-				return container != null ? Generator.Convert (container.PreferredSize) : Size.Empty;
-			}
-		}
-
-		public override void SetScale (bool xscale, bool yscale)
-		{
-			base.SetScale (xscale, yscale);
-			child.SetScale (xscale, yscale);
-		}
-
-
-		public Padding Padding {
-			get {
-				return padding;
-			}
-			set {
-				padding = value;
-				SWF.Control parent = Control;
-				if (parent != null) {
-					parent.Padding = Generator.Convert (padding);
-				}
-			}
-		}
-		
-		public Control Content {
-			get { return (Widget.Container == null) ? childToAdd : this.child; }
-			set {
-				if (Widget.Container == null) {
-					childToAdd = value;
-					return;
-				}
-				if (child == value)
-					return;
-				SWF.Control parent = Control;
-				parent.SuspendLayout ();
-	
-				SWF.Control childControl;
-
-				if (value != null) {
-					childControl = value.GetContainerControl();
-					childControl.Dock = SWF.DockStyle.Fill;
-					value.SetScale (XScale, YScale);
-					parent.Padding = Generator.Convert (padding);
-
-                    // Clear the existing child controls
-                    parent.Controls.Clear();
-					parent.Controls.Add (childControl);
-				}
-	
-				if (this.child != null) {
-					child.SetScale (false, false);
-					childControl = this.child.GetContainerControl ();
-					parent.Controls.Remove (childControl);
-				}
-	
-				this.child = value;
-				parent.ResumeLayout ();
-			}
-		}
-
-		public override void AttachedToContainer ()
-		{
-			base.AttachedToContainer ();
-			if (childToAdd != null)
-				this.Content = childToAdd;
-		}
-
-	}
-=======
-using System;
-using SD = System.Drawing;
-using SWF = System.Windows.Forms;
-using Eto.Forms;
-using Eto.Drawing;
-
-namespace Eto.Platform.Windows
-{
-	public class DockLayoutHandler : WindowsLayout<SWF.TableLayoutPanel, DockLayout>, IDockLayout
-	{
-		Control child;
-		Padding padding;
-
-		
-		public DockLayoutHandler ()
-		{
-			padding = DockLayout.DefaultPadding;
-			Control = new SWF.TableLayoutPanel {
-				Dock = SWF.DockStyle.Fill,
-				RowCount = 1,
-				ColumnCount = 1,
-				Size = SD.Size.Empty,
-				AutoSizeMode = SWF.AutoSizeMode.GrowAndShrink,
-				AutoSize = true
-			};
-			Control.ColumnStyles.Add (new SWF.ColumnStyle (SWF.SizeType.Percent, 1));
-			Control.RowStyles.Add (new SWF.RowStyle (SWF.SizeType.Percent, 1));
-			Padding = DockLayout.DefaultPadding;
-		}
-
-		public override object LayoutObject
-		{
-			get { return Control; }
-		}
-
-		public override Size DesiredSize
-		{
-			get {
-				if (child != null)
-				{
-					var handler = child.Handler as IWindowsControl;
-					if (handler != null)
-						return handler.DesiredSize;
-				}
-				var container = Widget.Container.GetContainerControl();
-				return container != null ? container.PreferredSize.ToEto () : Size.Empty;
-			}
-		}
-
-		public override void SetScale (bool xscale, bool yscale)
-		{
-			base.SetScale (xscale, yscale);
-			if (child != null)
-				child.SetScale (xscale, yscale);
-		}
-
-
-		public Padding Padding {
-			get { return Control.Padding.ToEto (); }
-			set { Control.Padding = value.ToSWF (); }
-		}
-		
-		public Control Content {
-			get { return child; }
-			set {
-				if (child == value)
-					return;
-				Control.SuspendLayout ();
-	
-				SWF.Control childControl;
-
-				if (value != null) {
-					childControl = value.GetContainerControl();
-					childControl.Dock = SWF.DockStyle.Fill;
-					value.SetScale (XScale, YScale);
-					Control.Controls.Add (childControl, 0, 0);
-				}
-	
-				if (this.child != null) {
-					child.SetScale (false, false);
-					childControl = this.child.GetContainerControl ();
-					Control.Controls.Remove (childControl);
-				}
-	
-				this.child = value;
-				Control.ResumeLayout ();
-			}
-		}
-	}
->>>>>>> cff29a2c
+using System;
+using SD = System.Drawing;
+using SWF = System.Windows.Forms;
+using Eto.Forms;
+using Eto.Drawing;
+
+namespace Eto.Platform.Windows
+{
+	public class DockLayoutHandler : WindowsLayout<SWF.TableLayoutPanel, DockLayout>, IDockLayout
+	{
+		Control child;
+		Padding padding;
+
+		
+		public DockLayoutHandler ()
+		{
+			padding = DockLayout.DefaultPadding;
+			Control = new SWF.TableLayoutPanel {
+				Dock = SWF.DockStyle.Fill,
+				RowCount = 1,
+				ColumnCount = 1,
+				Size = SD.Size.Empty,
+				AutoSizeMode = SWF.AutoSizeMode.GrowAndShrink,
+				AutoSize = true
+			};
+			Control.ColumnStyles.Add (new SWF.ColumnStyle (SWF.SizeType.Percent, 1));
+			Control.RowStyles.Add (new SWF.RowStyle (SWF.SizeType.Percent, 1));
+			Padding = DockLayout.DefaultPadding;
+		}
+
+		public override object LayoutObject
+		{
+			get { return Control; }
+		}
+
+		public override Size DesiredSize
+		{
+			get {
+				if (child != null)
+				{
+					var handler = child.Handler as IWindowsControl;
+					if (handler != null)
+						return handler.DesiredSize;
+				}
+				var container = Widget.Container.GetContainerControl();
+				return container != null ? container.PreferredSize.ToEto () : Size.Empty;
+			}
+		}
+
+		public override void SetScale (bool xscale, bool yscale)
+		{
+			base.SetScale (xscale, yscale);
+			if (child != null)
+				child.SetScale (xscale, yscale);
+		}
+
+
+		public Padding Padding {
+			get { return Control.Padding.ToEto (); }
+			set { Control.Padding = value.ToSWF (); }
+		}
+		
+		public Control Content {
+			get { return child; }
+			set {
+				if (child == value)
+					return;
+				Control.SuspendLayout ();
+	
+				SWF.Control childControl;
+
+				if (value != null) {
+					childControl = value.GetContainerControl();
+					childControl.Dock = SWF.DockStyle.Fill;
+					value.SetScale (XScale, YScale);
+					Control.Controls.Add (childControl, 0, 0);
+
+                    // Clear the existing child controls
+                    parent.Controls.Clear();
+				}
+	
+				if (this.child != null) {
+					child.SetScale (false, false);
+					childControl = this.child.GetContainerControl ();
+					Control.Controls.Remove (childControl);
+				}
+	
+				this.child = value;
+				Control.ResumeLayout ();
+			}
+		}
+	}
 }