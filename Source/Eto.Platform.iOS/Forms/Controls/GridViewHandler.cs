using System;
using MonoTouch.UIKit;
using Eto.Forms;
using System.Linq;
using Eto.Platform.iOS.Forms.Cells;
using MonoTouch.Foundation;

namespace Eto.Platform.iOS.Forms.Controls
{
	public class GridViewHandler : GridHandler<UITableView, GridView>, IGridView
	{
		Collection store;

<<<<<<< HEAD
		class Collection : DataStoreChangedHandler<object, IDataStore>
		{
			public GridViewHandler Handler { get; set; }
=======
		public class GridTableDelegate : EtoTableDelegate
		{
			public new GridViewHandler Handler
			{
				get { return (GridViewHandler)base.Handler; }
				set { base.Handler = value; }
			}

		}

>>>>>>> 903d7727

			public override void AddItem(object item)
			{
				Handler.ReloadData();
			}
			public override void InsertItem(int index, object item)
			{
				Handler.ReloadData();
			}
			public override void RemoveItem (int index)
			{
				Handler.ReloadData();
			}
			public override void RemoveAllItems ()
			{
				Handler.ReloadData();
			}
		}

		protected override UITableViewDelegate CreateDelegate ()
		{
<<<<<<< HEAD
			return new GridTableDelegate { GridViewHandler  = this };
=======
			return new GridTableDelegate { Handler  = this };
>>>>>>> 903d7727
		}

		public GridViewHandler ()
		{
			store = new Collection { Handler = this };
		}

		public class DataSource : UITableViewDataSource
		{
			public GridViewHandler Handler { get; set; }

			public const string CELL_ID = "GridView_Cell";

			public override int RowsInSection (UITableView tableView, int section)
			{
				var result = Handler.store.Collection != null ? Handler.store.Collection.Count : 0;
				return result;
			}

			public override UITableViewCell GetCell (UITableView tableView, MonoTouch.Foundation.NSIndexPath indexPath)
			{
				var cell = tableView.DequeueReusableCell(CELL_ID);
				if (cell == null)
					cell = new UITableViewCell(UITableViewCellStyle.Default, CELL_ID);
				var item = Handler.GetItem (indexPath);
				foreach (var column in Handler.Widget.Columns.Where (r=> r.DataCell != null).Select(r => r.DataCell.Handler).OfType<IiOSCellHandler>())
				{
					column.Configure (item, cell);
				}
				return cell;
			}

			public override void CommitEditingStyle(
				UITableView tableView, 
				UITableViewCellEditingStyle editingStyle, 
				NSIndexPath indexPath)
			{
				switch (editingStyle)
				{
					case UITableViewCellEditingStyle.Delete:
						// remove the item from the underlying data source
						if (Handler.Widget.DeleteItemHandler != null &&
							Handler.Widget.DeleteItemHandler(Handler.GetItem(indexPath)))
						{
							// That succeeded, so delete the row from the table
							tableView.DeleteRows(new NSIndexPath[] { indexPath }, UITableViewRowAnimation.Fade);
						}
						break;
					case UITableViewCellEditingStyle.None:
					case UITableViewCellEditingStyle.Insert: // TODO
						break;					
				}
			}

			public override bool CanEditRow(UITableView tableView, NSIndexPath indexPath)
			{
				// If the widget returns true, allow the row to be deleted
				return Handler.Widget.CanDeleteItem != null &&
					Handler.Widget.CanDeleteItem(Handler.GetItem(indexPath)); 
			}
					
		}

		public object GetItem(NSIndexPath indexPath)
		{
			var result = store.Collection[indexPath.Row];
			return result;
			// BUGBUG: the below code seems wrong, it does an extra indirection.
			var section = store.Collection[indexPath.Section] as IDataStore<object>;
			if (section != null) {
				return section[indexPath.Row];
			}
			return null;
		}

		protected override void Initialize ()
		{
			base.Initialize ();
			Control.DataSource = new DataSource { Handler = this };
		}

		public IDataStore DataStore {
			get { return store.Collection; }
			set {
				store.Register(value);
				ReloadData();
			}
		}

		public void ReloadData()
		{
			Control.ReloadData();
		}
	}

	public class GridTableDelegate : GridHandlerTableDelegate
	{
		public GridViewHandler GridViewHandler { get; set; }

		public override IGrid Handler
		{
			get { return GridViewHandler; }
			set { }
		}

		public override void RowSelected(UITableView tableView, NSIndexPath indexPath)
		{
			base.RowSelected(tableView, indexPath);

			// CellClick event
			GridViewHandler.Widget.OnCellClick(new GridViewCellArgs(
				null, // TODO
				indexPath.Row,
				0, // Is this correct?
				GridViewHandler.GetItem(indexPath)));
		}

		public override string TitleForDeleteConfirmation(UITableView tableView, NSIndexPath indexPath)
		{
			var result = GridViewHandler.Widget.DeleteConfirmationTitle;
			if (string.IsNullOrEmpty(result))
				result = base.TitleForDeleteConfirmation(tableView, indexPath);
			return result;
		}

		public override UITableViewCellEditingStyle EditingStyleForRow(UITableView tableView, NSIndexPath indexPath)
		{
			return GridViewHandler.Widget.CanDeleteItem != null &&
				GridViewHandler.Widget.CanDeleteItem(GridViewHandler.GetItem(indexPath))
				? UITableViewCellEditingStyle.Delete
				: UITableViewCellEditingStyle.None;
		}
	}
}
<|MERGE_RESOLUTION|>--- conflicted
+++ resolved
@@ -11,22 +11,10 @@
 	{
 		Collection store;
 
-<<<<<<< HEAD
 		class Collection : DataStoreChangedHandler<object, IDataStore>
 		{
 			public GridViewHandler Handler { get; set; }
-=======
-		public class GridTableDelegate : EtoTableDelegate
-		{
-			public new GridViewHandler Handler
-			{
-				get { return (GridViewHandler)base.Handler; }
-				set { base.Handler = value; }
-			}
 
-		}
-
->>>>>>> 903d7727
 
 			public override void AddItem(object item)
 			{
@@ -48,11 +36,7 @@
 
 		protected override UITableViewDelegate CreateDelegate ()
 		{
-<<<<<<< HEAD
-			return new GridTableDelegate { GridViewHandler  = this };
-=======
 			return new GridTableDelegate { Handler  = this };
->>>>>>> 903d7727
 		}
 
 		public GridViewHandler ()
