<<<<<<< HEAD
using System;

namespace Eto.Forms
{
	/// <summary>
	/// Enumeration of the cursor types supported by the <see cref="Cursor"/> object
	/// </summary>
	public enum CursorType
	{
		/// <summary>
		/// Default cursor, which is usually an arrow but may be different depending on the control
		/// </summary>
		Default,
		/// <summary>
		/// Standard arrow cursor
		/// </summary>
		Arrow,

		/// <summary>
		/// Cursor with a cross hair
		/// </summary>
		Crosshair,

		/// <summary>
		/// Pointer cursor, which is usually a hand
		/// </summary>
		Pointer,

		/// <summary>
		/// All direction move cursor
		/// </summary>
		Move,

		/// <summary>
		/// I-beam cursor for selecting text or placing the text cursor
		/// </summary>
		IBeam,

		/// <summary>
		/// Vertical sizing cursor
		/// </summary>
		VerticalSplit,

		/// <summary>
		/// Horizontal sizing cursor
		/// </summary>
		HorizontalSplit
	}
	
	/// <summary>
	/// Platform interface for the <see cref="Cursor"/> class
	/// </summary>
	public interface ICursor : IInstanceWidget
	{
		void Create(CursorType cursor);
	}
	
	/// <summary>
	/// Class for a particular Mouse cursor type
	/// </summary>
	/// <remarks>
	/// This can be used to specify a cursor for a particular control
	/// using <see cref="Control.Cursor"/>
	/// </remarks>
	public class Cursor : InstanceWidget
	{
		ICursor handler;
		
		public Cursor (CursorType cursor)
			: this (Generator.Current, cursor)
		{
		}
		
		public Cursor (Generator generator, CursorType cursor)
			: this (generator)
		{
			handler.Create (cursor);
		}
		
		protected Cursor (Generator generator)
			: this (generator, typeof(ICursor))
		{
		}
		
		protected Cursor (Generator g, Type type, bool initialize = true)
			: base(g, type, initialize)
		{
			handler = (ICursor)Handler;
		}
		
	}

    public class Cursors
    {
        #region Default
        private static Cursor default_;
        public static Cursor Default
        {
            get
            {
                if (default_ == null)
                    default_ = 
                        new Cursor(
                            CursorType.Default);

                return default_;
            }
        }
        #endregion

        #region Arrow
        private static Cursor arrow;
        public static Cursor Arrow
        {
            get
            {
                if (arrow == null)
                    arrow =
                        new Cursor(
                            CursorType.Arrow);

                return arrow;
            }
        }
        #endregion

        #region Crosshair
        private static Cursor crosshair;
        public static Cursor Crosshair
        {
            get
            {
                if (crosshair == null)
                    crosshair =
                        new Cursor(
                            CursorType.Crosshair);

                return crosshair;
            }
        }
        #endregion

        #region Pointer
        private static Cursor pointer;
        public static Cursor Pointer
        {
            get
            {
                if (pointer == null)
                    pointer =
                        new Cursor(
                            CursorType.Pointer);

                return pointer;
            }
        }
        #endregion

        #region Move
        private static Cursor move;
        public static Cursor Move
        {
            get
            {
                if (move == null)
                    move =
                        new Cursor(
                            CursorType.Move);

                return move;
            }
        }
        #endregion

        #region IBeam
        private static Cursor iBeam;
        public static Cursor IBeam
        {
            get
            {
                if (iBeam == null)
                    iBeam =
                        new Cursor(
                            CursorType.IBeam);

                return iBeam;
            }
        }
        #endregion

        #region VerticalSplit
        private static Cursor verticalSplit;
        public static Cursor VerticalSplit
        {
            get
            {
                if (verticalSplit == null)
                    verticalSplit =
                        new Cursor(
                            CursorType.VerticalSplit);

                return verticalSplit;
            }
        }
        #endregion

        #region HorizontalSplit
        private static Cursor horizontalSplit;
        public static Cursor HorizontalSplit
        {
            get
            {
                if (horizontalSplit == null)
                    horizontalSplit =
                        new Cursor(
                            CursorType.HorizontalSplit);

                return horizontalSplit;
            }
        }
        #endregion

    }
}

=======
using System;

namespace Eto.Forms
{
	/// <summary>
	/// Enumeration of the cursor types supported by the <see cref="Cursor"/> object
	/// </summary>
	public enum CursorType
	{
		/// <summary>
		/// Default cursor, which is usually an arrow but may be different depending on the control
		/// </summary>
		Default,

		/// <summary>
		/// Standard arrow cursor
		/// </summary>
		Arrow,

		/// <summary>
		/// Cursor with a cross hair
		/// </summary>
		Crosshair,

		/// <summary>
		/// Pointer cursor, which is usually a hand
		/// </summary>
		Pointer,

		/// <summary>
		/// All direction move cursor
		/// </summary>
		Move,

		/// <summary>
		/// I-beam cursor for selecting text or placing the text cursor
		/// </summary>
		IBeam,

		/// <summary>
		/// Vertical sizing cursor
		/// </summary>
		VerticalSplit,

		/// <summary>
		/// Horizontal sizing cursor
		/// </summary>
		HorizontalSplit
	}
	
	/// <summary>
	/// Platform interface for the <see cref="Cursor"/> class
	/// </summary>
	public interface ICursor : IInstanceWidget
	{
		void Create (CursorType cursor);
	}
	
	/// <summary>
	/// Class for a particular Mouse cursor type
	/// </summary>
	/// <remarks>
	/// This can be used to specify a cursor for a particular control
	/// using <see cref="Control.Cursor"/>
	/// </remarks>
	public class Cursor : InstanceWidget
	{
		new ICursor Handler { get { return (ICursor)base.Handler; } }
		
		public Cursor (CursorType cursor)
			: this (Generator.Current, cursor)
		{
		}
		
		public Cursor (Generator generator, CursorType cursor)
			: base (generator, typeof(ICursor), false)
		{
			Handler.Create (cursor);
			Initialize ();
		}
		
		protected Cursor (Generator generator)
			: this (generator, typeof(ICursor))
		{
		}
		
		protected Cursor (Generator generator, Type type, bool initialize = true)
			: base(generator, type, initialize)
		{
		}
	}
}
>>>>>>> 7bf03ded
<|MERGE_RESOLUTION|>--- conflicted
+++ resolved
@@ -1,320 +1,225 @@
-<<<<<<< HEAD
-using System;
-
-namespace Eto.Forms
-{
-	/// <summary>
-	/// Enumeration of the cursor types supported by the <see cref="Cursor"/> object
-	/// </summary>
-	public enum CursorType
-	{
-		/// <summary>
-		/// Default cursor, which is usually an arrow but may be different depending on the control
-		/// </summary>
-		Default,
-		/// <summary>
-		/// Standard arrow cursor
-		/// </summary>
-		Arrow,
-
-		/// <summary>
-		/// Cursor with a cross hair
-		/// </summary>
-		Crosshair,
-
-		/// <summary>
-		/// Pointer cursor, which is usually a hand
-		/// </summary>
-		Pointer,
-
-		/// <summary>
-		/// All direction move cursor
-		/// </summary>
-		Move,
-
-		/// <summary>
-		/// I-beam cursor for selecting text or placing the text cursor
-		/// </summary>
-		IBeam,
-
-		/// <summary>
-		/// Vertical sizing cursor
-		/// </summary>
-		VerticalSplit,
-
-		/// <summary>
-		/// Horizontal sizing cursor
-		/// </summary>
-		HorizontalSplit
-	}
-	
-	/// <summary>
-	/// Platform interface for the <see cref="Cursor"/> class
-	/// </summary>
-	public interface ICursor : IInstanceWidget
-	{
-		void Create(CursorType cursor);
-	}
-	
-	/// <summary>
-	/// Class for a particular Mouse cursor type
-	/// </summary>
-	/// <remarks>
-	/// This can be used to specify a cursor for a particular control
-	/// using <see cref="Control.Cursor"/>
-	/// </remarks>
-	public class Cursor : InstanceWidget
-	{
-		ICursor handler;
-		
-		public Cursor (CursorType cursor)
-			: this (Generator.Current, cursor)
-		{
-		}
-		
-		public Cursor (Generator generator, CursorType cursor)
-			: this (generator)
-		{
-			handler.Create (cursor);
-		}
-		
-		protected Cursor (Generator generator)
-			: this (generator, typeof(ICursor))
-		{
-		}
-		
-		protected Cursor (Generator g, Type type, bool initialize = true)
-			: base(g, type, initialize)
-		{
-			handler = (ICursor)Handler;
-		}
-		
-	}
-
-    public class Cursors
-    {
-        #region Default
-        private static Cursor default_;
-        public static Cursor Default
-        {
-            get
-            {
-                if (default_ == null)
-                    default_ = 
-                        new Cursor(
-                            CursorType.Default);
-
-                return default_;
-            }
-        }
-        #endregion
-
-        #region Arrow
-        private static Cursor arrow;
-        public static Cursor Arrow
-        {
-            get
-            {
-                if (arrow == null)
-                    arrow =
-                        new Cursor(
-                            CursorType.Arrow);
-
-                return arrow;
-            }
-        }
-        #endregion
-
-        #region Crosshair
-        private static Cursor crosshair;
-        public static Cursor Crosshair
-        {
-            get
-            {
-                if (crosshair == null)
-                    crosshair =
-                        new Cursor(
-                            CursorType.Crosshair);
-
-                return crosshair;
-            }
-        }
-        #endregion
-
-        #region Pointer
-        private static Cursor pointer;
-        public static Cursor Pointer
-        {
-            get
-            {
-                if (pointer == null)
-                    pointer =
-                        new Cursor(
-                            CursorType.Pointer);
-
-                return pointer;
-            }
-        }
-        #endregion
-
-        #region Move
-        private static Cursor move;
-        public static Cursor Move
-        {
-            get
-            {
-                if (move == null)
-                    move =
-                        new Cursor(
-                            CursorType.Move);
-
-                return move;
-            }
-        }
-        #endregion
-
-        #region IBeam
-        private static Cursor iBeam;
-        public static Cursor IBeam
-        {
-            get
-            {
-                if (iBeam == null)
-                    iBeam =
-                        new Cursor(
-                            CursorType.IBeam);
-
-                return iBeam;
-            }
-        }
-        #endregion
-
-        #region VerticalSplit
-        private static Cursor verticalSplit;
-        public static Cursor VerticalSplit
-        {
-            get
-            {
-                if (verticalSplit == null)
-                    verticalSplit =
-                        new Cursor(
-                            CursorType.VerticalSplit);
-
-                return verticalSplit;
-            }
-        }
-        #endregion
-
-        #region HorizontalSplit
-        private static Cursor horizontalSplit;
-        public static Cursor HorizontalSplit
-        {
-            get
-            {
-                if (horizontalSplit == null)
-                    horizontalSplit =
-                        new Cursor(
-                            CursorType.HorizontalSplit);
-
-                return horizontalSplit;
-            }
-        }
-        #endregion
-
-    }
-}
-
-=======
-using System;
-
-namespace Eto.Forms
-{
-	/// <summary>
-	/// Enumeration of the cursor types supported by the <see cref="Cursor"/> object
-	/// </summary>
-	public enum CursorType
-	{
-		/// <summary>
-		/// Default cursor, which is usually an arrow but may be different depending on the control
-		/// </summary>
-		Default,
-
-		/// <summary>
-		/// Standard arrow cursor
-		/// </summary>
-		Arrow,
-
-		/// <summary>
-		/// Cursor with a cross hair
-		/// </summary>
-		Crosshair,
-
-		/// <summary>
-		/// Pointer cursor, which is usually a hand
-		/// </summary>
-		Pointer,
-
-		/// <summary>
-		/// All direction move cursor
-		/// </summary>
-		Move,
-
-		/// <summary>
-		/// I-beam cursor for selecting text or placing the text cursor
-		/// </summary>
-		IBeam,
-
-		/// <summary>
-		/// Vertical sizing cursor
-		/// </summary>
-		VerticalSplit,
-
-		/// <summary>
-		/// Horizontal sizing cursor
-		/// </summary>
-		HorizontalSplit
-	}
-	
-	/// <summary>
-	/// Platform interface for the <see cref="Cursor"/> class
-	/// </summary>
-	public interface ICursor : IInstanceWidget
-	{
-		void Create (CursorType cursor);
-	}
-	
-	/// <summary>
-	/// Class for a particular Mouse cursor type
-	/// </summary>
-	/// <remarks>
-	/// This can be used to specify a cursor for a particular control
-	/// using <see cref="Control.Cursor"/>
-	/// </remarks>
-	public class Cursor : InstanceWidget
-	{
-		new ICursor Handler { get { return (ICursor)base.Handler; } }
-		
-		public Cursor (CursorType cursor)
-			: this (Generator.Current, cursor)
-		{
-		}
-		
-		public Cursor (Generator generator, CursorType cursor)
-			: base (generator, typeof(ICursor), false)
-		{
-			Handler.Create (cursor);
-			Initialize ();
-		}
-		
-		protected Cursor (Generator generator)
-			: this (generator, typeof(ICursor))
-		{
-		}
-		
-		protected Cursor (Generator generator, Type type, bool initialize = true)
-			: base(generator, type, initialize)
-		{
-		}
-	}
-}
->>>>>>> 7bf03ded
+using System;
+
+namespace Eto.Forms
+{
+	/// <summary>
+	/// Enumeration of the cursor types supported by the <see cref="Cursor"/> object
+	/// </summary>
+	public enum CursorType
+	{
+		/// <summary>
+		/// Default cursor, which is usually an arrow but may be different depending on the control
+		/// </summary>
+		Default,
+
+		/// <summary>
+		/// Standard arrow cursor
+		/// </summary>
+		Arrow,
+
+		/// <summary>
+		/// Cursor with a cross hair
+		/// </summary>
+		Crosshair,
+
+		/// <summary>
+		/// Pointer cursor, which is usually a hand
+		/// </summary>
+		Pointer,
+
+		/// <summary>
+		/// All direction move cursor
+		/// </summary>
+		Move,
+
+		/// <summary>
+		/// I-beam cursor for selecting text or placing the text cursor
+		/// </summary>
+		IBeam,
+
+		/// <summary>
+		/// Vertical sizing cursor
+		/// </summary>
+		VerticalSplit,
+
+		/// <summary>
+		/// Horizontal sizing cursor
+		/// </summary>
+		HorizontalSplit
+	}
+	
+	/// <summary>
+	/// Platform interface for the <see cref="Cursor"/> class
+	/// </summary>
+	public interface ICursor : IInstanceWidget
+	{
+		void Create (CursorType cursor);
+	}
+	
+	/// <summary>
+	/// Class for a particular Mouse cursor type
+	/// </summary>
+	/// <remarks>
+	/// This can be used to specify a cursor for a particular control
+	/// using <see cref="Control.Cursor"/>
+	/// </remarks>
+	public class Cursor : InstanceWidget
+	{
+		new ICursor Handler { get { return (ICursor)base.Handler; } }
+		
+		public Cursor (CursorType cursor)
+			: this (Generator.Current, cursor)
+		{
+		}
+		
+		public Cursor (Generator generator, CursorType cursor)
+			: base (generator, typeof(ICursor), false)
+		{
+			Handler.Create (cursor);
+			Initialize ();
+		}
+		
+		protected Cursor (Generator generator)
+			: this (generator, typeof(ICursor))
+		{
+		}
+		
+		protected Cursor (Generator generator, Type type, bool initialize = true)
+			: base(generator, type, initialize)
+		{
+		}
+	}
+
+    public class Cursors
+    {
+        #region Default
+        private static Cursor default_;
+        public static Cursor Default
+        {
+            get
+            {
+                if (default_ == null)
+                    default_ = 
+                        new Cursor(
+                            CursorType.Default);
+
+                return default_;
+            }
+        }
+        #endregion
+
+        #region Arrow
+        private static Cursor arrow;
+        public static Cursor Arrow
+        {
+            get
+            {
+                if (arrow == null)
+                    arrow =
+                        new Cursor(
+                            CursorType.Arrow);
+
+                return arrow;
+            }
+        }
+        #endregion
+
+        #region Crosshair
+        private static Cursor crosshair;
+        public static Cursor Crosshair
+        {
+            get
+            {
+                if (crosshair == null)
+                    crosshair =
+                        new Cursor(
+                            CursorType.Crosshair);
+
+                return crosshair;
+            }
+        }
+        #endregion
+
+        #region Pointer
+        private static Cursor pointer;
+        public static Cursor Pointer
+        {
+            get
+            {
+                if (pointer == null)
+                    pointer =
+                        new Cursor(
+                            CursorType.Pointer);
+
+                return pointer;
+            }
+        }
+        #endregion
+
+        #region Move
+        private static Cursor move;
+        public static Cursor Move
+        {
+            get
+            {
+                if (move == null)
+                    move =
+                        new Cursor(
+                            CursorType.Move);
+
+                return move;
+            }
+        }
+        #endregion
+
+        #region IBeam
+        private static Cursor iBeam;
+        public static Cursor IBeam
+        {
+            get
+            {
+                if (iBeam == null)
+                    iBeam =
+                        new Cursor(
+                            CursorType.IBeam);
+
+                return iBeam;
+            }
+        }
+        #endregion
+
+        #region VerticalSplit
+        private static Cursor verticalSplit;
+        public static Cursor VerticalSplit
+        {
+            get
+            {
+                if (verticalSplit == null)
+                    verticalSplit =
+                        new Cursor(
+                            CursorType.VerticalSplit);
+
+                return verticalSplit;
+            }
+        }
+        #endregion
+
+        #region HorizontalSplit
+        private static Cursor horizontalSplit;
+        public static Cursor HorizontalSplit
+        {
+            get
+            {
+                if (horizontalSplit == null)
+                    horizontalSplit =
+                        new Cursor(
+                            CursorType.HorizontalSplit);
+
+                return horizontalSplit;
+            }
+        }
+        #endregion
+
+    }
+}
+