--- conflicted
+++ resolved
@@ -20,11 +20,7 @@
 
 			layout.Add (null);
 		}
-<<<<<<< HEAD
 
-=======
-	
->>>>>>> 9676a8cb
 		class DrawInfo
 		{
 			public Font Font { get; set; }
@@ -36,23 +32,6 @@
 			yield return new DrawInfo { Font = new Font (SystemFont.Default), Text = "System Font & Size" };
 			yield return new DrawInfo { Font = new Font (SystemFont.Default, 20), Text = "System Font, 20pt" };
 
-<<<<<<< HEAD
-			yield return new DrawInfo { Font = new Font (FontFamily.Sans, 12), Text = "Sans, 12pt" };
-			yield return new DrawInfo { Font = new Font (FontFamily.Serif, 12), Text = "Serif, 12pt" };
-			yield return new DrawInfo { Font = new Font (FontFamily.Monospace, 12), Text = "Monospace, 12pt" };
-
-			yield return new DrawInfo { Font = new Font (FontFamily.Sans, 12, FontStyle.Bold), Text = "Sans Bold, 12pt" };
-			yield return new DrawInfo { Font = new Font (FontFamily.Serif, 12, FontStyle.Bold), Text = "Serif Bold, 12pt" };
-			yield return new DrawInfo { Font = new Font (FontFamily.Monospace, 12, FontStyle.Bold), Text = "Monospace Bold, 12pt" };
-
-			yield return new DrawInfo { Font = new Font (FontFamily.Sans, 12, FontStyle.Italic), Text = "Sans Italic, 12pt" };
-			yield return new DrawInfo { Font = new Font (FontFamily.Serif, 12, FontStyle.Italic), Text = "Serif Italic, 12pt" };
-			yield return new DrawInfo { Font = new Font (FontFamily.Monospace, 12, FontStyle.Italic), Text = "Monospace Italic, 12pt" };
-
-			yield return new DrawInfo { Font = new Font (FontFamily.Sans, 12, FontStyle.Bold | FontStyle.Italic), Text = "Sans Bold & Italic, 12pt" };
-			yield return new DrawInfo { Font = new Font (FontFamily.Serif, 12, FontStyle.Bold | FontStyle.Italic), Text = "Serif Bold & Italic, 12pt" };
-			yield return new DrawInfo { Font = new Font (FontFamily.Monospace, 12, FontStyle.Bold | FontStyle.Italic), Text = "Monospace Bold & Italic, 12pt" };
-=======
 			yield return new DrawInfo { Font = new Font (FontFamilies.Sans, 12), Text = "Sans, 12pt" };
 			yield return new DrawInfo { Font = new Font (FontFamilies.Serif, 12), Text = "Serif, 12pt" };
 			yield return new DrawInfo { Font = new Font (FontFamilies.Monospace, 12), Text = "Monospace, 12pt" };
@@ -68,7 +47,6 @@
 			yield return new DrawInfo { Font = new Font (FontFamilies.Sans, 12, FontStyle.Bold | FontStyle.Italic), Text = "Sans Bold & Italic, 12pt" };
 			yield return new DrawInfo { Font = new Font (FontFamilies.Serif, 12, FontStyle.Bold | FontStyle.Italic), Text = "Serif Bold & Italic, 12pt" };
 			yield return new DrawInfo { Font = new Font (FontFamilies.Monospace, 12, FontStyle.Bold | FontStyle.Italic), Text = "Monospace Bold & Italic, 12pt" };
->>>>>>> 9676a8cb
 		}
 
 		Control Default ()
