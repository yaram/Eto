<?xml version="1.0" encoding="utf-8"?>
<Project ToolsVersion="4.0" DefaultTargets="Build" xmlns="http://schemas.microsoft.com/developer/msbuild/2003">
  <Import Project="$(MSBuildExtensionsPath)\$(MSBuildToolsVersion)\Microsoft.Common.props" Condition="Exists('$(MSBuildExtensionsPath)\$(MSBuildToolsVersion)\Microsoft.Common.props')" />
  <PropertyGroup>
    <Configuration Condition=" '$(Configuration)' == '' ">Debug</Configuration>
    <Platform Condition=" '$(Platform)' == '' ">AnyCPU</Platform>
    <ProductVersion>10.0.0</ProductVersion>
    <SchemaVersion>2.0</SchemaVersion>
    <ProjectGuid>{69D38C57-AD4B-4A16-A7B1-49BCFBE71491}</ProjectGuid>
    <OutputType>Library</OutputType>
    <AssemblyName>Eto.Platform.Windows</AssemblyName>
    <RootNamespace>Eto.Platform.Windows</RootNamespace>
  </PropertyGroup>
<<<<<<< HEAD
  <PropertyGroup Condition=" '$(Configuration)|$(Platform)' == 'Release|AnyCPU' ">
    <AllowUnsafeBlocks>true</AllowUnsafeBlocks>
    <BaseAddress>285212672</BaseAddress>
    <ConfigurationOverrideFile>
    </ConfigurationOverrideFile>
    <DefineConstants>TRACE;WINFORMS</DefineConstants>
    <DocumentationFile>
    </DocumentationFile>
    <FileAlignment>4096</FileAlignment>
    <Optimize>true</Optimize>
    <OutputPath>..\..\BuildOutput\Release\</OutputPath>
    <RegisterForComInterop>False</RegisterForComInterop>
    <RemoveIntegerChecks>False</RemoveIntegerChecks>
    <WarningLevel>4</WarningLevel>
    <DebugType>pdbonly</DebugType>
    <DebugSymbols>true</DebugSymbols>
  </PropertyGroup>
  <PropertyGroup Condition=" '$(Configuration)|$(Platform)' == 'Debug|AnyCPU' ">
    <AllowUnsafeBlocks>true</AllowUnsafeBlocks>
    <BaseAddress>285212672</BaseAddress>
    <ConfigurationOverrideFile>
    </ConfigurationOverrideFile>
    <DefineConstants>DEBUG;TRACE;WINFORMS</DefineConstants>
    <DocumentationFile>
    </DocumentationFile>
    <DebugSymbols>true</DebugSymbols>
    <FileAlignment>4096</FileAlignment>
    <Optimize>false</Optimize>
    <OutputPath>..\..\BuildOutput\Debug\</OutputPath>
    <RegisterForComInterop>False</RegisterForComInterop>
    <RemoveIntegerChecks>False</RemoveIntegerChecks>
    <WarningLevel>4</WarningLevel>
=======
  <PropertyGroup>
    <FileAlignment>512</FileAlignment>
    <DebugSymbols>True</DebugSymbols>
    <ErrorReport>prompt</ErrorReport>
    <WarningLevel>4</WarningLevel>
    <OutputRoot>..\..\..</OutputRoot>
    <LibrariesPath>..\..\Libraries</LibrariesPath>
    <AllowUnsafeBlocks>True</AllowUnsafeBlocks>
  </PropertyGroup>
  <PropertyGroup Condition=" '$(Configuration)|$(Platform)' == 'Debug|AnyCPU' ">
    <OutputPath>..\..\BuildOutput\Debug\</OutputPath>
    <DefineConstants>DEBUG;TRACE;WINFORMS</DefineConstants>
    <Optimize>False</Optimize>
>>>>>>> 2e966828
    <DebugType>full</DebugType>
  </PropertyGroup>
  <PropertyGroup Condition=" '$(Configuration)|$(Platform)' == 'Release|AnyCPU' ">
    <OutputPath>..\..\BuildOutput\Release\</OutputPath>
    <DefineConstants>TRACE;WINFORMS</DefineConstants>
    <Optimize>True</Optimize>
    <DebugType>pdbonly</DebugType>
  </PropertyGroup>
  <Import Condition="Exists('../../../Eto.Common.targets')" Project="../../../Eto.Common.targets" />
  <ItemGroup>
    <Reference Include="Interop.SHDocVw">
      <HintPath>..\..\Libraries\SHDocVw\Interop.SHDocVw.dll</HintPath>
      <EmbedInteropTypes>False</EmbedInteropTypes>
      <Private>False</Private>
    </Reference>
    <Reference Include="Microsoft.WindowsAPICodePack">
      <HintPath>..\..\Libraries\WindowsApiCodePack\binaries\Microsoft.WindowsAPICodePack.dll</HintPath>
      <Private>False</Private>
    </Reference>
    <Reference Include="Microsoft.WindowsAPICodePack.Shell">
      <HintPath>..\..\Libraries\WindowsApiCodePack\binaries\Microsoft.WindowsAPICodePack.Shell.dll</HintPath>
      <Private>False</Private>
    </Reference>
    <Reference Include="System">
      <Name>System</Name>
    </Reference>
    <Reference Include="System.Drawing">
      <Name>System.Drawing</Name>
    </Reference>
    <Reference Include="System.Data">
      <Name>System.Data</Name>
    </Reference>
    <Reference Include="System.Windows.Forms">
      <Name>System.Windows.Forms</Name>
    </Reference>
    <Reference Include="System.Xml">
      <Name>System.Xml</Name>
    </Reference>
    <Reference Include="System.Core" />
  </ItemGroup>
  <ItemGroup>
    <ProjectReference Include="..\Eto\Eto.csproj">
      <Project>{16289D2F-044C-49EF-83E9-9391AFF8FD2B}</Project>
      <Name>Eto</Name>
    </ProjectReference>
  </ItemGroup>
  <ItemGroup>
    <Compile Include="..\Eto.Platform.Mac\Conversions.sd.cs">
      <Link>Conversions.sd.cs</Link>
    </Compile>
    <Compile Include="..\Eto.Platform.Wpf\CustomControls\HttpServer.cs">
      <Link>CustomControls\HttpServer.cs</Link>
    </Compile>
    <Compile Include="BubbleEventFilter.cs" />
    <Compile Include="Conversions.cs" />
    <Compile Include="CustomControls\TreeController.cs" />
    <Compile Include="Drawing\BrushHandler.cs" />
    <Compile Include="Drawing\FontsHandler.cs" />
    <Compile Include="Drawing\FontTypefaceHandler.cs" />
    <Compile Include="Drawing\FontFamilyHandler.cs" />
    <Compile Include="Drawing\LinearGradientBrushHandler.cs" />
    <Compile Include="Drawing\MatrixHandler.cs" />
    <Compile Include="Drawing\PenHandler.cs" />
    <Compile Include="Drawing\SolidBrushHandler.cs" />
    <Compile Include="Drawing\TextureBrushHandler.cs" />
    <Compile Include="EtoEnvironmentHandler.cs">
      <SubType>Code</SubType>
    </Compile>
    <Compile Include="Forms\Cells\ComboBoxCellHandler.cs" />
    <Compile Include="Forms\Cells\ImageTextCellHandler.cs" />
    <Compile Include="Forms\Controls\GridHandler.cs" />
    <Compile Include="Forms\Controls\GridColumnHandler.cs" />
    <Compile Include="Forms\Controls\PasswordBoxHandler.cs" />
    <Compile Include="Forms\Controls\ProgressBarHandler.cs" />
    <Compile Include="Forms\Controls\TreeGridViewHandler.cs" />
    <Compile Include="Forms\Controls\TreeViewHandler.cs" />
    <Compile Include="Forms\MouseHandler.cs" />
    <Compile Include="Forms\Printing\PrintDialogHandler.cs" />
    <Compile Include="Forms\Printing\PrintDocumentHandler.cs" />
    <Compile Include="Forms\Printing\PrintSettingsHandler.cs" />
    <Compile Include="Forms\FontDialogHandler.cs" />
    <Compile Include="Forms\ScreenHandler.cs" />
    <Compile Include="Forms\ScreensHandler.cs" />
    <Compile Include="Generator.cs">
      <SubType>Code</SubType>
    </Compile>
    <Compile Include="KeyMap.cs">
      <SubType>Code</SubType>
    </Compile>
    <Compile Include="OctreeQuantizer.cs">
      <SubType>Code</SubType>
    </Compile>
    <Compile Include="PaletteQuantizer.cs">
      <SubType>Code</SubType>
    </Compile>
    <Compile Include="Quantizer.cs">
      <SubType>Code</SubType>
    </Compile>
    <Compile Include="Drawing\BitmapHandler.cs">
      <SubType>Code</SubType>
    </Compile>
    <Compile Include="Drawing\FontHandler.cs">
      <SubType>Code</SubType>
    </Compile>
    <Compile Include="Drawing\GraphicsHandler.cs">
      <SubType>Code</SubType>
    </Compile>
    <Compile Include="Drawing\IconHandler.cs">
      <SubType>Code</SubType>
    </Compile>
    <Compile Include="Drawing\IndexedBitmapHandler.cs">
      <SubType>Code</SubType>
    </Compile>
    <Compile Include="Forms\ApplicationHandler.cs">
      <SubType>Code</SubType>
    </Compile>
    <Compile Include="Forms\DialogHandler.cs">
      <SubType>Code</SubType>
    </Compile>
    <Compile Include="Forms\DockLayoutHandler.cs">
      <SubType>Code</SubType>
    </Compile>
    <Compile Include="Forms\FormHandler.cs">
      <SubType>Code</SubType>
    </Compile>
    <Compile Include="Forms\MessageBoxHandler.cs">
      <SubType>Code</SubType>
    </Compile>
    <Compile Include="Forms\OpenFileDialog.cs">
      <SubType>Code</SubType>
    </Compile>
    <Compile Include="Forms\PixelLayoutHandler.cs">
      <SubType>Code</SubType>
    </Compile>
    <Compile Include="Forms\SaveFileDialog.cs">
      <SubType>Code</SubType>
    </Compile>
    <Compile Include="Forms\SelectFolderDialogHandler.cs">
      <SubType>Code</SubType>
    </Compile>
    <Compile Include="Forms\TableLayoutHandler.cs">
      <SubType>Code</SubType>
    </Compile>
    <Compile Include="Forms\UITimerHandler.cs">
      <SubType>Code</SubType>
    </Compile>
    <Compile Include="Forms\WindowHandler.cs">
      <SubType>Code</SubType>
    </Compile>
    <Compile Include="Forms\WindowsContainer.cs">
      <SubType>Code</SubType>
    </Compile>
    <Compile Include="Forms\WindowsFileDialog.cs">
      <SubType>Code</SubType>
    </Compile>
    <Compile Include="Forms\WindowsLayout.cs">
      <SubType>Code</SubType>
    </Compile>
    <Compile Include="Forms\Controls\ButtonHandler.cs">
      <SubType>Code</SubType>
    </Compile>
    <Compile Include="Forms\Controls\CheckBoxHandler.cs">
      <SubType>Code</SubType>
    </Compile>
    <Compile Include="Forms\Controls\ComboBoxHandler.cs">
      <SubType>Code</SubType>
    </Compile>
    <Compile Include="Forms\Controls\ControlHandler.cs">
      <SubType>Code</SubType>
    </Compile>
    <Compile Include="Forms\Controls\DrawableHandler.cs">
      <SubType>Code</SubType>
    </Compile>
    <Compile Include="Forms\Controls\GroupBoxHandler.cs">
      <SubType>Code</SubType>
    </Compile>
    <Compile Include="Forms\Controls\ImageViewHandler.cs">
      <SubType>Code</SubType>
    </Compile>
    <Compile Include="Forms\Controls\LabelHandler.cs">
      <SubType>Code</SubType>
    </Compile>
    <Compile Include="Forms\Controls\ListBoxHandler.cs">
      <SubType>Code</SubType>
    </Compile>
    <Compile Include="Forms\Controls\NumericUpDownHandler.cs">
      <SubType>Code</SubType>
    </Compile>
    <Compile Include="Forms\Controls\PanelHandler.cs">
      <SubType>Code</SubType>
    </Compile>
    <Compile Include="Forms\Controls\RadioButton.cs">
      <SubType>Code</SubType>
    </Compile>
    <Compile Include="Forms\Controls\ScrollableHandler.cs">
      <SubType>Code</SubType>
    </Compile>
    <Compile Include="Forms\Controls\SplitterHandler.cs">
      <SubType>Code</SubType>
    </Compile>
    <Compile Include="Forms\Controls\TabControlHandler.cs">
      <SubType>Code</SubType>
    </Compile>
    <Compile Include="Forms\Controls\TabPageHandler.cs">
      <SubType>Code</SubType>
    </Compile>
    <Compile Include="Forms\Controls\TextAreaHandler.cs">
      <SubType>Code</SubType>
    </Compile>
    <Compile Include="Forms\Controls\TextBoxHandler.cs">
      <SubType>Code</SubType>
    </Compile>
    <Compile Include="Forms\Controls\WindowsControl.cs">
      <SubType>Code</SubType>
    </Compile>
    <Compile Include="Forms\Menu\CheckMenuItemHandler.cs">
      <SubType>Code</SubType>
    </Compile>
    <Compile Include="Forms\Menu\ImageMenuItemHandler.cs">
      <SubType>Code</SubType>
    </Compile>
    <Compile Include="Forms\Menu\MenuBarHandler.cs">
      <SubType>Code</SubType>
    </Compile>
    <Compile Include="Forms\Menu\MenuHandler.cs">
      <SubType>Code</SubType>
    </Compile>
    <Compile Include="Forms\Menu\RadioMenuItemHandler.cs">
      <SubType>Code</SubType>
    </Compile>
    <Compile Include="Forms\Menu\SeparatorMenuItem.cs">
      <SubType>Code</SubType>
    </Compile>
    <Compile Include="Forms\ToolBar\CheckToolBarButtonHandler.cs">
      <SubType>Code</SubType>
    </Compile>
    <Compile Include="Forms\ToolBar\SeparatorToolBarItemHandler.cs">
      <SubType>Code</SubType>
    </Compile>
    <Compile Include="Forms\ToolBar\ToolBarButtonHandler.cs">
      <SubType>Code</SubType>
    </Compile>
    <Compile Include="Forms\ToolBar\ToolBarHandler.cs">
      <SubType>Code</SubType>
    </Compile>
    <Compile Include="Forms\ToolBar\ToolBarItemHandler.cs">
      <SubType>Code</SubType>
    </Compile>
    <Compile Include="IO\ShellIcon.cs">
      <SubType>Code</SubType>
    </Compile>
    <Compile Include="IO\SystemIcons.cs">
      <SubType>Code</SubType>
    </Compile>
    <Compile Include="..\GlobalAssemblyInfo.cs">
      <Link>Properties\GlobalAssemblyInfo.cs</Link>
    </Compile>
    <Compile Include="Forms\Controls\WebViewHandler.cs" />
    <Compile Include="Forms\ClipboardHandler.cs" />
    <Compile Include="Forms\ColorDialogHandler.cs" />
    <Compile Include="Drawing\GraphicsPathHandler.cs" />
    <Compile Include="Forms\Controls\DateTimePickerHandler.cs" />
    <Compile Include="ScrollMessageFilter.cs" />
    <Compile Include="Forms\Menu\ContextMenuHandler.cs">
      <SubType>Code</SubType>
    </Compile>
    <Compile Include="Forms\Extensions.cs" />
    <Compile Include="Forms\Controls\SliderHandler.cs" />
    <Compile Include="Forms\CursorHandler.cs" />
    <Compile Include="Forms\Controls\GridViewHandler.cs" />
    <Compile Include="Forms\Cells\CellHandler.cs" />
    <Compile Include="Forms\Cells\TextBoxCellHandler.cs" />
    <Compile Include="Forms\Cells\CheckBoxCellHandler.cs" />
    <Compile Include="Forms\Cells\ImageViewCellHandler.cs" />
    <Compile Include="Win32.cs" />
    <Compile Include="Properties\AssemblyInfo.cs">
      <SubType>Code</SubType>
    </Compile>
  </ItemGroup>
  <Import Project="$(MSBuildBinPath)\Microsoft.CSHARP.Targets" />
  <PropertyGroup>
    <PreBuildEvent>
    </PreBuildEvent>
    <PostBuildEvent>
    </PostBuildEvent>
  </PropertyGroup>
  <ItemGroup>
    <EmbeddedResource Include="..\..\Libraries\WindowsApiCodePack\binaries\Microsoft.WindowsAPICodePack.dll">
      <Link>CustomControls\Assemblies\Microsoft.WindowsAPICodePack.dll</Link>
    </EmbeddedResource>
    <EmbeddedResource Include="..\..\Libraries\WindowsApiCodePack\binaries\Microsoft.WindowsAPICodePack.Shell.dll">
      <Link>CustomControls\Assemblies\Microsoft.WindowsAPICodePack.Shell.dll</Link>
    </EmbeddedResource>
  </ItemGroup>
  <ItemGroup>
    <EmbeddedResource Include="..\..\Libraries\SHDocVw\Interop.SHDocVw.dll">
      <Link>CustomControls\Assemblies\Interop.SHDocVw.dll</Link>
    </EmbeddedResource>
  </ItemGroup>
  <ItemGroup />
</Project><|MERGE_RESOLUTION|>--- conflicted
+++ resolved
@@ -11,40 +11,6 @@
     <AssemblyName>Eto.Platform.Windows</AssemblyName>
     <RootNamespace>Eto.Platform.Windows</RootNamespace>
   </PropertyGroup>
-<<<<<<< HEAD
-  <PropertyGroup Condition=" '$(Configuration)|$(Platform)' == 'Release|AnyCPU' ">
-    <AllowUnsafeBlocks>true</AllowUnsafeBlocks>
-    <BaseAddress>285212672</BaseAddress>
-    <ConfigurationOverrideFile>
-    </ConfigurationOverrideFile>
-    <DefineConstants>TRACE;WINFORMS</DefineConstants>
-    <DocumentationFile>
-    </DocumentationFile>
-    <FileAlignment>4096</FileAlignment>
-    <Optimize>true</Optimize>
-    <OutputPath>..\..\BuildOutput\Release\</OutputPath>
-    <RegisterForComInterop>False</RegisterForComInterop>
-    <RemoveIntegerChecks>False</RemoveIntegerChecks>
-    <WarningLevel>4</WarningLevel>
-    <DebugType>pdbonly</DebugType>
-    <DebugSymbols>true</DebugSymbols>
-  </PropertyGroup>
-  <PropertyGroup Condition=" '$(Configuration)|$(Platform)' == 'Debug|AnyCPU' ">
-    <AllowUnsafeBlocks>true</AllowUnsafeBlocks>
-    <BaseAddress>285212672</BaseAddress>
-    <ConfigurationOverrideFile>
-    </ConfigurationOverrideFile>
-    <DefineConstants>DEBUG;TRACE;WINFORMS</DefineConstants>
-    <DocumentationFile>
-    </DocumentationFile>
-    <DebugSymbols>true</DebugSymbols>
-    <FileAlignment>4096</FileAlignment>
-    <Optimize>false</Optimize>
-    <OutputPath>..\..\BuildOutput\Debug\</OutputPath>
-    <RegisterForComInterop>False</RegisterForComInterop>
-    <RemoveIntegerChecks>False</RemoveIntegerChecks>
-    <WarningLevel>4</WarningLevel>
-=======
   <PropertyGroup>
     <FileAlignment>512</FileAlignment>
     <DebugSymbols>True</DebugSymbols>
@@ -57,14 +23,13 @@
   <PropertyGroup Condition=" '$(Configuration)|$(Platform)' == 'Debug|AnyCPU' ">
     <OutputPath>..\..\BuildOutput\Debug\</OutputPath>
     <DefineConstants>DEBUG;TRACE;WINFORMS</DefineConstants>
-    <Optimize>False</Optimize>
->>>>>>> 2e966828
+    <Optimize>false</Optimize>
     <DebugType>full</DebugType>
   </PropertyGroup>
   <PropertyGroup Condition=" '$(Configuration)|$(Platform)' == 'Release|AnyCPU' ">
     <OutputPath>..\..\BuildOutput\Release\</OutputPath>
     <DefineConstants>TRACE;WINFORMS</DefineConstants>
-    <Optimize>True</Optimize>
+    <Optimize>true</Optimize>
     <DebugType>pdbonly</DebugType>
   </PropertyGroup>
   <Import Condition="Exists('../../../Eto.Common.targets')" Project="../../../Eto.Common.targets" />
