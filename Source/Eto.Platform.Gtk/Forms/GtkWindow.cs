--- conflicted
+++ resolved
@@ -343,7 +343,7 @@
 			set { Control.Opacity = value; }
 		}
 
-<<<<<<< HEAD
+		Gtk.Window IGtkWindow.Control { get { return (Gtk.Window)Control; } }
 
         public void RemoveBorder()
         {
@@ -356,8 +356,4 @@
             // TODO
         }
     }
-=======
-		Gtk.Window IGtkWindow.Control { get { return (Gtk.Window)Control; } }
-	}
->>>>>>> cff29a2c
 }