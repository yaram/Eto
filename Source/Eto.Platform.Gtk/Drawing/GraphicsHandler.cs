--- conflicted
+++ resolved
@@ -9,14 +9,34 @@
 		Gtk.Widget widget;
 		Image image;
 		Cairo.ImageSurface surface;
-<<<<<<< HEAD
-		Pango.Context pangoContext;
-#if GTK2
-		Gdk.Drawable drawable;
-=======
 		double offset = 0.5;
 		double inverseoffset = 0;
 		PixelOffsetMode pixelOffsetMode = PixelOffsetMode.None;
+#if GTK2
+		Gdk.Drawable drawable;
+
+		public GraphicsHandler (Gtk.Widget widget, Gdk.Drawable drawable)
+		{
+			this.widget = widget;
+			this.drawable = drawable;
+			this.Control = Gdk.CairoHelper.Create (drawable);
+		}
+#else
+		Gdk.Window drawable;
+
+		public GraphicsHandler (Gtk.Widget widget, Gdk.Window drawable)
+		{
+			this.widget = widget;
+			this.drawable = drawable;
+			this.Control = Gdk.CairoHelper.Create (drawable);
+		}
+#endif
+
+		public GraphicsHandler (Cairo.Context context, Pango.Context pangoContext)
+		{
+			this.Control = context;
+			this.pangoContext = pangoContext;
+		}
 
 		public PixelOffsetMode PixelOffsetMode
 		{
@@ -32,35 +52,6 @@
 		public double Offset { get { return offset; } }
 
 		public double InverseOffset { get { return inverseoffset; } }
->>>>>>> c93c71f0
-
-		public GraphicsHandler (Gtk.Widget widget, Gdk.Drawable drawable)
-		{
-			this.widget = widget;
-			this.drawable = drawable;
-			this.Control = Gdk.CairoHelper.Create (drawable);
-		}
-<<<<<<< HEAD
-#else
-		Gdk.Window drawable;
-
-		public GraphicsHandler (Gtk.Widget widget, Gdk.Window drawable)
-=======
-
-		public GraphicsHandler (Cairo.Context context, Pango.Context pangoContext)
-		{
-			this.Control = context;
-			this.pangoContext = pangoContext;
-		}
-		
-		public GraphicsHandler (Gtk.Widget widget, Gdk.Drawable drawable)
->>>>>>> c93c71f0
-		{
-			this.widget = widget;
-			this.drawable = drawable;
-			this.Control = Gdk.CairoHelper.Create (drawable);
-		}
-#endif
 
 		public GraphicsHandler ()
 		{
@@ -71,15 +62,6 @@
 			this.Control = context;
 			this.pangoContext = pangoContext;
 			DisposeControl = dispose;
-		}
-
-		public Pango.Context PangoContext
-		{
-			get {
-				if (pangoContext == null && widget != null)
-					pangoContext = widget.PangoContext;
-				return pangoContext;
-			}
 		}
 
 		public bool IsRetained { get { return false; } }
@@ -158,15 +140,9 @@
 					handler.Unlock (bd);
 				}
 			}
-<<<<<<< HEAD
 #if GTK2
-			if (Control != null)
-			{
-				((IDisposable)Control).Dispose();
-=======
 			if (Control != null) {
 				((IDisposable)Control).Dispose ();
->>>>>>> c93c71f0
 				if (surface != null) {
 					this.Control = new Cairo.Context (surface);
 				} else if (drawable != null) {
@@ -315,40 +291,6 @@
 
 		public void DrawText (Font font, Color color, float x, float y, string text)
 		{
-<<<<<<< HEAD
-			var iconHandler = ((IconHandler)icon.Handler);
-			var pixbuf = iconHandler.Pixbuf;
-			Control.Save ();
-			Gdk.CairoHelper.SetSourcePixbuf(Control, pixbuf, 0, 0);
-			if (width != pixbuf.Width || height != pixbuf.Height) {
-				Control.Scale ((double)width / (double)pixbuf.Width, (double)height / (double)pixbuf.Height);
-			}
-			Control.Rectangle (x, y, width, height);
-			Control.Fill ();
-			Control.Restore ();
-		}
-		
-		public Region ClipRegion {
-			get { return null; }
-			set {
-				
-			}
-		}
-
-		public void DrawText (Font font, Color color, int x, int y, string text)
-		{
-			if (widget != null) {
-				using (var layout = new Pango.Layout (PangoContext)) {
-					layout.FontDescription = (Pango.FontDescription)font.ControlObject;
-					layout.SetText (text);
-					Control.Save ();
-					Control.Color = color.ToCairo ();
-					Control.MoveTo (x, y);
-					Pango.CairoHelper.LayoutPath (Control, layout);
-					Control.Fill ();
-					Control.Restore ();
-				}
-=======
 			using (var layout = new Pango.Layout (PangoContext)) {
 				layout.FontDescription = ((FontHandler)font.Handler).Control;
 				layout.SetText (text);
@@ -360,21 +302,13 @@
 				Pango.CairoHelper.LayoutPath (Control, layout);
 				Control.Fill ();
 				Control.Restore ();
->>>>>>> c93c71f0
 			}
 		}
 
 		public SizeF MeasureString (Font font, string text)
 		{
-<<<<<<< HEAD
-			if (widget != null) {
-
-				Pango.Layout layout = new Pango.Layout (PangoContext);
-				layout.FontDescription = (Pango.FontDescription)font.ControlObject;
-=======
 			using (var layout = new Pango.Layout (PangoContext)) {
 				layout.FontDescription = ((FontHandler)font.Handler).Control;
->>>>>>> c93c71f0
 				layout.SetText (text);
 				int width, height;
 				layout.GetPixelSize (out width, out height);
