<<<<<<< HEAD
using System;
using Eto.Forms;
using Eto.Drawing;

namespace Eto.Test.Sections.Controls
{
	public class TextBoxSection : Scrollable
	{
		public TextBoxSection ()
		{
			var layout = new DynamicLayout (this);

			layout.AddRow (new Label { Text = "Default" }, Default ());
			layout.AddRow (new Label { Text = "Different Size" }, DifferentSize ());
			layout.AddRow (new Label { Text = "Read Only" }, ReadOnly ());
			layout.AddRow (new Label { Text = "Disabled" }, Disabled ());
			layout.AddRow (new Label { Text = "Placeholder" }, Placeholder ());
			layout.AddRow (new Label { Text = "Limit Length" }, LimitLength ());

			// growing space at end is blank!
			layout.Add (null);
		}
		
		Control Default ()
		{
			var control = new TextBox { Text = "Some Text" };
			LogEvents (control);
			return control;
		}
		
		Control DifferentSize ()
		{
			var control = new TextBox{ Text = "Some Text", Size = new Size (100, 50) };
			LogEvents (control);
			return control;
		}
		
		Control ReadOnly ()
		{
			var control = new TextBox{ Text = "Read only text", ReadOnly = true };
			LogEvents (control);
			return control;
		}

		Control Disabled ()
		{
			var control = new TextBox { Text = "Disabled Text", Enabled = false };
			LogEvents (control);
			return control;
		}

		Control LimitLength ()
		{
			var control = new TextBox { Text = "Limited to 30 characters", MaxLength = 30 };
			LogEvents (control);
			return control;
		}

		Control Placeholder ()
		{
			var control = new TextBox { PlaceholderText = "Some Placeholder" };
			LogEvents (control);
			return control;
		}

		void LogEvents (TextBox control)
		{
			control.TextChanged += delegate {
				Log.Write (control, "TextChanged, Text: {0}", control.Text);
			};
		}
	}
}

=======
using System;
using Eto.Forms;
using Eto.Drawing;

namespace Eto.Test.Sections.Controls
{
	public class TextBoxSection : Scrollable
	{
		public TextBoxSection ()
		{
			var layout = new DynamicLayout (this);

			layout.AddRow (new Label { Text = "Default" }, Default ());
			layout.AddRow (new Label { Text = "Different Size" }, DifferentSize ());
			layout.AddRow (new Label { Text = "Read Only" }, ReadOnly ());
			layout.AddRow (new Label { Text = "Disabled" }, Disabled ());
			layout.AddRow (new Label { Text = "Placeholder" }, Placeholder ());
			layout.AddRow (new Label { Text = "Limit Length" }, LimitLength ());

			// growing space at end is blank!
			layout.Add (null);
		}
		
		Control Default ()
		{
			var control = new TextBox { Text = "Some Text" };
			LogEvents (control);

			var selectAll = new Button { Text = "Select All" };
			selectAll.Click += (object sender, EventArgs e) => {
				control.SelectAll ();
			};

			var layout = new DynamicLayout (new Panel (), Padding.Empty);
			layout.Add (control);
			layout.AddSeparateRow (null, selectAll, null);
			return layout.Container;
		}
		
		Control DifferentSize ()
		{
			var control = new TextBox{ Text = "Some Text", Size = new Size (100, 50) };
			LogEvents (control);
			return control;
		}
		
		Control ReadOnly ()
		{
			var control = new TextBox{ Text = "Read only text", ReadOnly = true };
			LogEvents (control);
			return control;
		}

		Control Disabled ()
		{
			var control = new TextBox { Text = "Disabled Text", Enabled = false };
			LogEvents (control);
			return control;
		}

		Control LimitLength ()
		{
			var control = new TextBox { Text = "Limited to 30 characters", MaxLength = 30 };
			LogEvents (control);
			return control;
		}

		Control Placeholder ()
		{
			var control = new TextBox { PlaceholderText = "Some Placeholder" };
			LogEvents (control);
			return control;
		}

		void LogEvents (TextBox control)
		{
			control.TextChanged += delegate {
				Log.Write (control, "TextChanged, Text: {0}", control.Text);
			};
		}
	}
}
>>>>>>> e4ba7677
<|MERGE_RESOLUTION|>--- conflicted
+++ resolved
@@ -1,159 +1,83 @@
-<<<<<<< HEAD
-using System;
-using Eto.Forms;
-using Eto.Drawing;
-
-namespace Eto.Test.Sections.Controls
-{
-	public class TextBoxSection : Scrollable
-	{
-		public TextBoxSection ()
-		{
-			var layout = new DynamicLayout (this);
-
-			layout.AddRow (new Label { Text = "Default" }, Default ());
-			layout.AddRow (new Label { Text = "Different Size" }, DifferentSize ());
-			layout.AddRow (new Label { Text = "Read Only" }, ReadOnly ());
-			layout.AddRow (new Label { Text = "Disabled" }, Disabled ());
-			layout.AddRow (new Label { Text = "Placeholder" }, Placeholder ());
-			layout.AddRow (new Label { Text = "Limit Length" }, LimitLength ());
-
-			// growing space at end is blank!
-			layout.Add (null);
-		}
-		
-		Control Default ()
-		{
-			var control = new TextBox { Text = "Some Text" };
-			LogEvents (control);
-			return control;
-		}
-		
-		Control DifferentSize ()
-		{
-			var control = new TextBox{ Text = "Some Text", Size = new Size (100, 50) };
-			LogEvents (control);
-			return control;
-		}
-		
-		Control ReadOnly ()
-		{
-			var control = new TextBox{ Text = "Read only text", ReadOnly = true };
-			LogEvents (control);
-			return control;
-		}
-
-		Control Disabled ()
-		{
-			var control = new TextBox { Text = "Disabled Text", Enabled = false };
-			LogEvents (control);
-			return control;
-		}
-
-		Control LimitLength ()
-		{
-			var control = new TextBox { Text = "Limited to 30 characters", MaxLength = 30 };
-			LogEvents (control);
-			return control;
-		}
-
-		Control Placeholder ()
-		{
-			var control = new TextBox { PlaceholderText = "Some Placeholder" };
-			LogEvents (control);
-			return control;
-		}
-
-		void LogEvents (TextBox control)
-		{
-			control.TextChanged += delegate {
-				Log.Write (control, "TextChanged, Text: {0}", control.Text);
-			};
-		}
-	}
-}
-
-=======
-using System;
-using Eto.Forms;
-using Eto.Drawing;
-
-namespace Eto.Test.Sections.Controls
-{
-	public class TextBoxSection : Scrollable
-	{
-		public TextBoxSection ()
-		{
-			var layout = new DynamicLayout (this);
-
-			layout.AddRow (new Label { Text = "Default" }, Default ());
-			layout.AddRow (new Label { Text = "Different Size" }, DifferentSize ());
-			layout.AddRow (new Label { Text = "Read Only" }, ReadOnly ());
-			layout.AddRow (new Label { Text = "Disabled" }, Disabled ());
-			layout.AddRow (new Label { Text = "Placeholder" }, Placeholder ());
-			layout.AddRow (new Label { Text = "Limit Length" }, LimitLength ());
-
-			// growing space at end is blank!
-			layout.Add (null);
-		}
-		
-		Control Default ()
-		{
-			var control = new TextBox { Text = "Some Text" };
-			LogEvents (control);
-
-			var selectAll = new Button { Text = "Select All" };
-			selectAll.Click += (object sender, EventArgs e) => {
-				control.SelectAll ();
-			};
-
-			var layout = new DynamicLayout (new Panel (), Padding.Empty);
-			layout.Add (control);
-			layout.AddSeparateRow (null, selectAll, null);
-			return layout.Container;
-		}
-		
-		Control DifferentSize ()
-		{
-			var control = new TextBox{ Text = "Some Text", Size = new Size (100, 50) };
-			LogEvents (control);
-			return control;
-		}
-		
-		Control ReadOnly ()
-		{
-			var control = new TextBox{ Text = "Read only text", ReadOnly = true };
-			LogEvents (control);
-			return control;
-		}
-
-		Control Disabled ()
-		{
-			var control = new TextBox { Text = "Disabled Text", Enabled = false };
-			LogEvents (control);
-			return control;
-		}
-
-		Control LimitLength ()
-		{
-			var control = new TextBox { Text = "Limited to 30 characters", MaxLength = 30 };
-			LogEvents (control);
-			return control;
-		}
-
-		Control Placeholder ()
-		{
-			var control = new TextBox { PlaceholderText = "Some Placeholder" };
-			LogEvents (control);
-			return control;
-		}
-
-		void LogEvents (TextBox control)
-		{
-			control.TextChanged += delegate {
-				Log.Write (control, "TextChanged, Text: {0}", control.Text);
-			};
-		}
-	}
-}
->>>>>>> e4ba7677
+using System;
+using Eto.Forms;
+using Eto.Drawing;
+
+namespace Eto.Test.Sections.Controls
+{
+	public class TextBoxSection : Scrollable
+	{
+		public TextBoxSection ()
+		{
+			var layout = new DynamicLayout (this);
+
+			layout.AddRow (new Label { Text = "Default" }, Default ());
+			layout.AddRow (new Label { Text = "Different Size" }, DifferentSize ());
+			layout.AddRow (new Label { Text = "Read Only" }, ReadOnly ());
+			layout.AddRow (new Label { Text = "Disabled" }, Disabled ());
+			layout.AddRow (new Label { Text = "Placeholder" }, Placeholder ());
+			layout.AddRow (new Label { Text = "Limit Length" }, LimitLength ());
+
+			// growing space at end is blank!
+			layout.Add (null);
+		}
+		
+		Control Default ()
+		{
+			var control = new TextBox { Text = "Some Text" };
+			LogEvents (control);
+
+			var selectAll = new Button { Text = "Select All" };
+			selectAll.Click += (object sender, EventArgs e) => {
+				control.SelectAll ();
+			};
+
+			var layout = new DynamicLayout (new Panel (), Padding.Empty);
+			layout.Add (control);
+			layout.AddSeparateRow (null, selectAll, null);
+			return layout.Container;
+		}
+		
+		Control DifferentSize ()
+		{
+			var control = new TextBox{ Text = "Some Text", Size = new Size (100, 50) };
+			LogEvents (control);
+			return control;
+		}
+		
+		Control ReadOnly ()
+		{
+			var control = new TextBox{ Text = "Read only text", ReadOnly = true };
+			LogEvents (control);
+			return control;
+		}
+
+		Control Disabled ()
+		{
+			var control = new TextBox { Text = "Disabled Text", Enabled = false };
+			LogEvents (control);
+			return control;
+		}
+
+		Control LimitLength ()
+		{
+			var control = new TextBox { Text = "Limited to 30 characters", MaxLength = 30 };
+			LogEvents (control);
+			return control;
+		}
+
+		Control Placeholder ()
+		{
+			var control = new TextBox { PlaceholderText = "Some Placeholder" };
+			LogEvents (control);
+			return control;
+		}
+
+		void LogEvents (TextBox control)
+		{
+			control.TextChanged += delegate {
+				Log.Write (control, "TextChanged, Text: {0}", control.Text);
+			};
+		}
+	}
+}
+