--- conflicted
+++ resolved
@@ -1,199 +1,98 @@
-<<<<<<< HEAD
-﻿using System;
-using System.Collections.Generic;
-using System.Linq;
-using System.Text;
-using Eto.Forms;
-
-namespace Eto.Platform.Wpf.Forms
-{
-	public class MessageBoxHandler : WidgetHandler<Widget>, IMessageBox
-	{
-		public string Text
-		{
-			get; set;
-		}
-
-		public string Caption
-		{
-			get;
-			set;
-		}
-
-		public MessageBoxType Type
-		{
-			get;
-			set;
-		}
-
-		public DialogResult ShowDialog (Control parent)
-		{
-			var element = parent == null ? null : parent.GetContainerControl();
-			var window = element == null ? null : element.GetParent<System.Windows.Window>();
-			System.Windows.MessageBoxResult result;
-			var icon = Convert (Type);
-            var caption = Caption ?? ((parent != null && parent.ParentWindow != null) ? parent.ParentWindow.Title : null);
-            if (window != null) result = System.Windows.MessageBox.Show(window, Text, caption, System.Windows.MessageBoxButton.OK, icon);
-            else result = System.Windows.MessageBox.Show(Text, caption, System.Windows.MessageBoxButton.OK, icon);
-			
-			return Convert(result);
-		}
-
-		public DialogResult ShowDialog (Control parent, MessageBoxButtons buttons)
-		{
-			var element = parent == null ? null: parent.GetContainerControl ();
-			var window = element == null ? null: element.GetParent<System.Windows.Window>();
-			System.Windows.MessageBoxResult result;
-			var wpfbuttons = Convert(buttons);
-			var icon = Convert(Type);
-            var caption = Caption ?? ((parent != null && parent.ParentWindow != null) ? parent.ParentWindow.Title : null);
-            if (window != null) result = System.Windows.MessageBox.Show(window, Text, caption, wpfbuttons, icon);
-            else result = System.Windows.MessageBox.Show(Text, caption, wpfbuttons, icon);
-			return Convert (result);
-		}
-
-		System.Windows.MessageBoxImage Convert (MessageBoxType type)
-		{
-			switch (type) {
-				default:
-				case MessageBoxType.Information:
-					return System.Windows.MessageBoxImage.Information;
-				case MessageBoxType.Error:
-					return System.Windows.MessageBoxImage.Error;
-				case MessageBoxType.Question:
-					return System.Windows.MessageBoxImage.Question;
-				case MessageBoxType.Warning:
-					return System.Windows.MessageBoxImage.Warning;
-			}
-		}
-
-		DialogResult Convert (System.Windows.MessageBoxResult result)
-		{
-			switch (result) {
-				case System.Windows.MessageBoxResult.Cancel: return DialogResult.Cancel;
-				case System.Windows.MessageBoxResult.No: return DialogResult.No;
-				case System.Windows.MessageBoxResult.None: return DialogResult.None;
-				case System.Windows.MessageBoxResult.Yes: return DialogResult.Yes;
-				case System.Windows.MessageBoxResult.OK: return DialogResult.Ok;
-				default: throw new NotSupportedException ();
-			}
-		}
-
-		System.Windows.MessageBoxButton Convert (MessageBoxButtons value)
-		{
-			switch (value) {
-				case MessageBoxButtons.YesNo:
-					return System.Windows.MessageBoxButton.YesNo;
-				case MessageBoxButtons.YesNoCancel:
-					return System.Windows.MessageBoxButton.YesNoCancel;
-				case MessageBoxButtons.OK:
-					return System.Windows.MessageBoxButton.OK;
-				case MessageBoxButtons.OKCancel:
-					return System.Windows.MessageBoxButton.OKCancel;
-				default:
-					throw new NotSupportedException ();
-			}
-		}
-
-	}
-}
-=======
-using System;
-using System.Collections.Generic;
-using System.Linq;
-using System.Text;
-using Eto.Forms;
-
-namespace Eto.Platform.Wpf.Forms
-{
-	public class MessageBoxHandler : WidgetHandler<Widget>, IMessageBox
-	{
-		public string Text
-		{
-			get; set;
-		}
-
-		public string Caption
-		{
-			get;
-			set;
-		}
-
-		public MessageBoxType Type
-		{
-			get;
-			set;
-		}
-
-		public DialogResult ShowDialog (Control parent)
-		{
-			var element = parent == null ? null : parent.GetContainerControl();
-			var window = element == null ? null : element.GetParent<System.Windows.Window>();
-			System.Windows.MessageBoxResult result;
-			var icon = Convert (Type);
-            var caption = Caption ?? ((parent != null && parent.ParentWindow != null) ? parent.ParentWindow.Title : null);
-            if (window != null) result = System.Windows.MessageBox.Show(window, Text, caption, System.Windows.MessageBoxButton.OK, icon);
-            else result = System.Windows.MessageBox.Show(Text, caption, System.Windows.MessageBoxButton.OK, icon);
-			
-			return Convert(result);
-		}
-
-		public DialogResult ShowDialog (Control parent, MessageBoxButtons buttons)
-		{
-			var element = parent == null ? null: parent.GetContainerControl ();
-			var window = element == null ? null: element.GetParent<System.Windows.Window>();
-			System.Windows.MessageBoxResult result;
-			var wpfbuttons = Convert(buttons);
-			var icon = Convert(Type);
-            var caption = Caption ?? ((parent != null && parent.ParentWindow != null) ? parent.ParentWindow.Title : null);
-            if (window != null) result = System.Windows.MessageBox.Show(window, Text, caption, wpfbuttons, icon);
-            else result = System.Windows.MessageBox.Show(Text, caption, wpfbuttons, icon);
-			return Convert (result);
-		}
-
-		System.Windows.MessageBoxImage Convert (MessageBoxType type)
-		{
-			switch (type) {
-				default:
-				case MessageBoxType.Information:
-					return System.Windows.MessageBoxImage.Information;
-				case MessageBoxType.Error:
-					return System.Windows.MessageBoxImage.Error;
-				case MessageBoxType.Question:
-					return System.Windows.MessageBoxImage.Question;
-				case MessageBoxType.Warning:
-					return System.Windows.MessageBoxImage.Warning;
-			}
-		}
-
-		DialogResult Convert (System.Windows.MessageBoxResult result)
-		{
-			switch (result) {
-				case System.Windows.MessageBoxResult.Cancel: return DialogResult.Cancel;
-				case System.Windows.MessageBoxResult.No: return DialogResult.No;
-				case System.Windows.MessageBoxResult.None: return DialogResult.None;
-				case System.Windows.MessageBoxResult.Yes: return DialogResult.Yes;
-				case System.Windows.MessageBoxResult.OK: return DialogResult.Ok;
-				default: throw new NotSupportedException ();
-			}
-		}
-
-		System.Windows.MessageBoxButton Convert (MessageBoxButtons value)
-		{
-			switch (value) {
-				case MessageBoxButtons.YesNo:
-					return System.Windows.MessageBoxButton.YesNo;
-				case MessageBoxButtons.YesNoCancel:
-					return System.Windows.MessageBoxButton.YesNoCancel;
-				case MessageBoxButtons.OK:
-					return System.Windows.MessageBoxButton.OK;
-				case MessageBoxButtons.OKCancel:
-					return System.Windows.MessageBoxButton.OKCancel;
-				default:
-					throw new NotSupportedException ();
-			}
-		}
-
-	}
-}
->>>>>>> e4ba7677
+using System;
+using System.Collections.Generic;
+using System.Linq;
+using System.Text;
+using Eto.Forms;
+
+namespace Eto.Platform.Wpf.Forms
+{
+	public class MessageBoxHandler : WidgetHandler<Widget>, IMessageBox
+	{
+		public string Text
+		{
+			get; set;
+		}
+
+		public string Caption
+		{
+			get;
+			set;
+		}
+
+		public MessageBoxType Type
+		{
+			get;
+			set;
+		}
+
+		public DialogResult ShowDialog (Control parent)
+		{
+			var element = parent == null ? null : parent.GetContainerControl();
+			var window = element == null ? null : element.GetParent<System.Windows.Window>();
+			System.Windows.MessageBoxResult result;
+			var icon = Convert (Type);
+            var caption = Caption ?? ((parent != null && parent.ParentWindow != null) ? parent.ParentWindow.Title : null);
+            if (window != null) result = System.Windows.MessageBox.Show(window, Text, caption, System.Windows.MessageBoxButton.OK, icon);
+            else result = System.Windows.MessageBox.Show(Text, caption, System.Windows.MessageBoxButton.OK, icon);
+			
+			return Convert(result);
+		}
+
+		public DialogResult ShowDialog (Control parent, MessageBoxButtons buttons)
+		{
+			var element = parent == null ? null: parent.GetContainerControl ();
+			var window = element == null ? null: element.GetParent<System.Windows.Window>();
+			System.Windows.MessageBoxResult result;
+			var wpfbuttons = Convert(buttons);
+			var icon = Convert(Type);
+            var caption = Caption ?? ((parent != null && parent.ParentWindow != null) ? parent.ParentWindow.Title : null);
+            if (window != null) result = System.Windows.MessageBox.Show(window, Text, caption, wpfbuttons, icon);
+            else result = System.Windows.MessageBox.Show(Text, caption, wpfbuttons, icon);
+			return Convert (result);
+		}
+
+		System.Windows.MessageBoxImage Convert (MessageBoxType type)
+		{
+			switch (type) {
+				default:
+				case MessageBoxType.Information:
+					return System.Windows.MessageBoxImage.Information;
+				case MessageBoxType.Error:
+					return System.Windows.MessageBoxImage.Error;
+				case MessageBoxType.Question:
+					return System.Windows.MessageBoxImage.Question;
+				case MessageBoxType.Warning:
+					return System.Windows.MessageBoxImage.Warning;
+			}
+		}
+
+		DialogResult Convert (System.Windows.MessageBoxResult result)
+		{
+			switch (result) {
+				case System.Windows.MessageBoxResult.Cancel: return DialogResult.Cancel;
+				case System.Windows.MessageBoxResult.No: return DialogResult.No;
+				case System.Windows.MessageBoxResult.None: return DialogResult.None;
+				case System.Windows.MessageBoxResult.Yes: return DialogResult.Yes;
+				case System.Windows.MessageBoxResult.OK: return DialogResult.Ok;
+				default: throw new NotSupportedException ();
+			}
+		}
+
+		System.Windows.MessageBoxButton Convert (MessageBoxButtons value)
+		{
+			switch (value) {
+				case MessageBoxButtons.YesNo:
+					return System.Windows.MessageBoxButton.YesNo;
+				case MessageBoxButtons.YesNoCancel:
+					return System.Windows.MessageBoxButton.YesNoCancel;
+				case MessageBoxButtons.OK:
+					return System.Windows.MessageBoxButton.OK;
+				case MessageBoxButtons.OKCancel:
+					return System.Windows.MessageBoxButton.OKCancel;
+				default:
+					throw new NotSupportedException ();
+			}
+		}
+
+	}
+}