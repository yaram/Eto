<<<<<<< HEAD
<?xml version="1.0" encoding="utf-8"?>
<Project DefaultTargets="Build" ToolsVersion="4.0" xmlns="http://schemas.microsoft.com/developer/msbuild/2003">
  <PropertyGroup>
    <Configuration Condition=" '$(Configuration)' == '' ">Debug</Configuration>
    <Platform Condition=" '$(Platform)' == '' ">AnyCPU</Platform>
    <ProductVersion>10.0.0</ProductVersion>
    <SchemaVersion>2.0</SchemaVersion>
    <ProjectGuid>{9DD10DFF-5AB3-4E66-B798-CA17911A61E4}</ProjectGuid>
    <OutputType>Library</OutputType>
    <RootNamespace>Eto.Platform.Mac</RootNamespace>
    <AssemblyName>Eto.Platform.Mac</AssemblyName>
  </PropertyGroup>
  <PropertyGroup>
    <DefineConstants>$(DefineConstants);Mac;DESKTOP;</DefineConstants>
    <Optimize>false</Optimize>
    <AllowUnsafeBlocks>true</AllowUnsafeBlocks>
  </PropertyGroup>
  <PropertyGroup Condition=" '$(Configuration)|$(Platform)' == 'Debug|AnyCPU' ">
    <DebugType>full</DebugType>
    <OutputPath>..\..\BuildOutput\Debug\</OutputPath>
    <DefineConstants>DEBUG;OSX;DESKTOP</DefineConstants>
    <ErrorReport>prompt</ErrorReport>
    <WarningLevel>4</WarningLevel>
    <ConsolePause>False</ConsolePause>
    <DebugSymbols>True</DebugSymbols>
  </PropertyGroup>
  <PropertyGroup Condition=" '$(Configuration)|$(Platform)' == 'Release|AnyCPU' ">
    <DebugType>pdbonly</DebugType>
    <Optimize>True</Optimize>
    <OutputPath>..\..\BuildOutput\Release\</OutputPath>
    <ErrorReport>prompt</ErrorReport>
    <WarningLevel>4</WarningLevel>
    <ConsolePause>False</ConsolePause>
    <DefineConstants>OSX;DESKTOP</DefineConstants>
    <DebugSymbols>True</DebugSymbols>
  </PropertyGroup>
  <PropertyGroup>
    <OutputRoot>..\..\..</OutputRoot>
  </PropertyGroup>
  <Import Condition="Exists('../../../Common.targets')" Project="../../../Common.targets" />  
  <ItemGroup>
    <Reference Include="MonoMac">
      <HintPath>..\..\Libraries\MonoMac\MonoMac.dll</HintPath>
    </Reference>
    <Reference Include="System" />
    <Reference Include="System.Drawing" />
    <Reference Include="System.Core" />
    <Reference Include="System.Xaml" />
  </ItemGroup>
  <ItemGroup>
    <Compile Include="AssemblyInfo.cs" />
    <Compile Include="Drawing\BrushHandler.cs" />
    <Compile Include="Drawing\MatrixHandler.cs" />
    <Compile Include="Drawing\PenHandler.cs" />
    <Compile Include="Forms\Controls\MacTextControl.cs" />
    <Compile Include="Forms\Controls\PasswordBoxHandler.cs" />
    <Compile Include="Forms\Controls\ProgressBarHandler.cs" />
    <Compile Include="Forms\Controls\TreeViewHandler.cs" />
    <Compile Include="Generator.cs">
      <SubType>Code</SubType>
    </Compile>
    <Compile Include="Forms\ApplicationHandler.cs">
      <SubType>Code</SubType>
    </Compile>
    <Compile Include="Forms\FormHandler.cs">
      <SubType>Code</SubType>
    </Compile>
    <Compile Include="Forms\MacContainer.cs" />
    <Compile Include="AppDelegate.cs" />
    <Compile Include="Drawing\BitmapHandler.cs">
      <SubType>Code</SubType>
    </Compile>
    <Compile Include="Drawing\FontHandler.cs">
      <SubType>Code</SubType>
    </Compile>
    <Compile Include="Drawing\GraphicsHandler.cs">
      <SubType>Code</SubType>
    </Compile>
    <Compile Include="Drawing\IconHandler.cs">
      <SubType>Code</SubType>
    </Compile>
    <Compile Include="Drawing\ImageHandler.cs">
      <SubType>Code</SubType>
    </Compile>
    <Compile Include="Drawing\IndexedBitmapHandler.cs">
      <SubType>Code</SubType>
    </Compile>
    <Compile Include="Forms\DialogHandler.cs" />
    <Compile Include="Forms\DockLayoutHandler.cs" />
    <Compile Include="Forms\MessageBoxHandler.cs" />
    <Compile Include="Forms\OpenFileDialog.cs" />
    <Compile Include="Forms\PixelLayoutHandler.cs" />
    <Compile Include="Forms\TableLayoutHandler.cs" />
    <Compile Include="Forms\MacLayout.cs" />
    <Compile Include="Forms\MacView.cs" />
    <Compile Include="Forms\MacObject.cs" />
    <Compile Include="Forms\MacWindow.cs">
      <SubType>Code</SubType>
    </Compile>
    <Compile Include="KeyMap.cs" />
    <Compile Include="Forms\MacFileDialog.cs" />
    <Compile Include="InvokeHelper.cs" />
    <Compile Include="IO\SystemIconsHandler.cs" />
    <Compile Include="Forms\Controls\ButtonHandler.cs" />
    <Compile Include="Forms\Controls\CheckBoxHandler.cs" />
    <Compile Include="Forms\Controls\ComboBoxHandler.cs" />
    <Compile Include="Forms\Controls\GroupBoxHandler.cs" />
    <Compile Include="Forms\Controls\ImageViewHandler.cs" />
    <Compile Include="Forms\Controls\LabelHandler.cs" />
    <Compile Include="Forms\Controls\ListBoxHandler.cs" />
    <Compile Include="Forms\Controls\NumericUpDownHandler.cs" />
    <Compile Include="Forms\Controls\RadioButton.cs" />
    <Compile Include="Forms\Controls\ScrollableHandler.cs" />
    <Compile Include="Forms\Controls\SplitterHandler.cs" />
    <Compile Include="Forms\Controls\TabControlHandler.cs" />
    <Compile Include="Forms\Controls\TextBoxHandler.cs" />
    <Compile Include="Forms\Controls\TabPageHandler.cs" />
    <Compile Include="Forms\Controls\TextAreaHandler.cs" />
    <Compile Include="Forms\Controls\PanelHandler.cs" />
    <Compile Include="EtoEnvironmentHandler.cs" />
    <Compile Include="Forms\Menu\CheckMenuItemHandler.cs" />
    <Compile Include="Forms\Menu\ImageMenuItemHandler.cs" />
    <Compile Include="Forms\Menu\MenuBarHandler.cs" />
    <Compile Include="Forms\Menu\MenuHandler.cs" />
    <Compile Include="Forms\Menu\RadioMenuItemHandler.cs" />
    <Compile Include="Forms\Menu\SeparatorMenuItem.cs" />
    <Compile Include="Forms\ToolBar\CheckToolBarButtonHandler.cs" />
    <Compile Include="Forms\Controls\MacControl.cs" />
    <Compile Include="Forms\ToolBar\SeparatorToolBarItemHandler.cs" />
    <Compile Include="Forms\ToolBar\ToolBarButtonHandler.cs" />
    <Compile Include="Forms\ToolBar\ToolBarHandler.cs" />
    <Compile Include="Forms\ToolBar\ToolBarItemHandler.cs" />
    <Compile Include="Forms\Controls\MacText.cs" />
    <Compile Include="Forms\Controls\DrawableHandler.cs" />
    <Compile Include="Forms\Controls\MacButton.cs" />
    <Compile Include="Forms\SelectFolderDialogHandler.cs" />
    <Compile Include="Forms\Actions\MacButtonAction.cs" />
    <Compile Include="Forms\UITimerHandler.cs" />
    <Compile Include="..\GlobalAssemblyInfo.cs">
      <Link>GlobalAssemblyInfo.cs</Link>
    </Compile>
    <Compile Include="Forms\Controls\WebViewHandler.cs" />
    <Compile Include="Forms\ClipboardHandler.cs" />
    <Compile Include="Forms\MacModal.cs" />
    <Compile Include="Forms\ColorDialogHandler.cs" />
    <Compile Include="Forms\Controls\MacEventView.cs" />
    <Compile Include="Drawing\GraphicsPathHandler.cs" />
    <Compile Include="Forms\Controls\DateTimePickerHandler.cs" />
    <Compile Include="Forms\Menu\ContextMenuHandler.cs" />
    <Compile Include="Forms\Controls\TreeGridViewHandler.cs" />
    <Compile Include="Forms\Controls\MacImageAndTextCell.cs" />
    <Compile Include="Forms\Controls\SliderHandler.cs" />
    <Compile Include="Forms\CursorHandler.cs" />
    <Compile Include="ObjCExtensions.cs" />
    <Compile Include="Forms\Controls\GridViewHandler.cs" />
    <Compile Include="Forms\MacCommon.cs" />
    <Compile Include="Forms\Menu\MenuActionHandler.cs" />
    <Compile Include="Forms\Cells\CellHandler.cs" />
    <Compile Include="Forms\Cells\ComboBoxCellHandler.cs" />
    <Compile Include="Forms\Cells\CheckBoxCellHandler.cs" />
    <Compile Include="Forms\Cells\TextBoxCellHandler.cs" />
    <Compile Include="Forms\Cells\ImageViewCellHandler.cs" />
    <Compile Include="EtoBundle.cs" />
    <Compile Include="Forms\Controls\GridColumnHandler.cs" />
    <Compile Include="Forms\Cells\ImageTextCellHandler.cs" />
    <Compile Include="Forms\Controls\GridHandler.cs" />
    <Compile Include="Forms\Printing\PrintDialogHandler.cs" />
    <Compile Include="Forms\Printing\PrintDocumentHandler.cs" />
    <Compile Include="Forms\Printing\PrintSettingsHandler.cs" />
    <Compile Include="Forms\MacControlExtensions.cs" />
    <Compile Include="Forms\MacBase.cs" />
    <Compile Include="Conversions.sd.cs" />
    <Compile Include="Conversions.cg.cs" />
    <Compile Include="Conversions.cs" />
    <Compile Include="Conversions.ns.cs" />
    <Compile Include="Forms\FontDialogHandler.cs" />
    <Compile Include="Drawing\FontsHandler.cs" />
    <Compile Include="Drawing\FontFamilyHandler.cs" />
    <Compile Include="Drawing\FontTypefaceHandler.cs" />
    <Compile Include="Forms\SaveFileDialogHandler.cs" />
    <Compile Include="Drawing\SolidBrushHandler.cs" />
    <Compile Include="Drawing\SplineHelper.cs" />
    <Compile Include="Drawing\TextureBrushHandler.cs" />
    <Compile Include="Drawing\LinearGradientBrushHandler.cs" />
  </ItemGroup>
  <Import Project="$(MSBuildBinPath)\Microsoft.CSharp.targets" />
  <ItemGroup />
  <ItemGroup>
    <ProjectReference Include="..\Eto\Eto.csproj">
      <Project>{16289D2F-044C-49EF-83E9-9391AFF8FD2B}</Project>
      <Name>Eto</Name>
    </ProjectReference>
  </ItemGroup>
  <ItemGroup>
    <Content Include="..\..\Libraries\MonoMac\MonoMac-License.txt">
      <Link>MonoMac-License.txt</Link>
      <CopyToOutputDirectory>PreserveNewest</CopyToOutputDirectory>
    </Content>
  </ItemGroup>
  <ItemGroup />
  <ItemGroup />
</Project>
=======
<?xml version="1.0" encoding="utf-8"?>
<Project DefaultTargets="Build" ToolsVersion="4.0" xmlns="http://schemas.microsoft.com/developer/msbuild/2003">
  <PropertyGroup>
    <Configuration Condition=" '$(Configuration)' == '' ">Debug</Configuration>
    <Platform Condition=" '$(Platform)' == '' ">AnyCPU</Platform>
    <ProductVersion>10.0.0</ProductVersion>
    <SchemaVersion>2.0</SchemaVersion>
    <ProjectGuid>{9DD10DFF-5AB3-4E66-B798-CA17911A61E4}</ProjectGuid>
    <OutputType>Library</OutputType>
    <RootNamespace>Eto.Platform.Mac</RootNamespace>
    <AssemblyName>Eto.Platform.Mac</AssemblyName>
  </PropertyGroup>
  <Import Condition="Exists('../../../Eto.Common.targets')" Project="../../../Eto.Common.targets" />
  <PropertyGroup>
    <DefineConstants>$(DefineConstants);Mac;DESKTOP;</DefineConstants>
    <Optimize>false</Optimize>
    <AllowUnsafeBlocks>true</AllowUnsafeBlocks>
  </PropertyGroup>
  <PropertyGroup Condition=" '$(Configuration)|$(Platform)' == 'Debug|AnyCPU' ">
    <DebugType>full</DebugType>
    <OutputPath>..\..\BuildOutput\Debug\</OutputPath>
    <DefineConstants>DEBUG;OSX;DESKTOP</DefineConstants>
    <ErrorReport>prompt</ErrorReport>
    <WarningLevel>4</WarningLevel>
    <ConsolePause>False</ConsolePause>
    <DebugSymbols>True</DebugSymbols>
  </PropertyGroup>
  <PropertyGroup Condition=" '$(Configuration)|$(Platform)' == 'Release|AnyCPU' ">
    <DebugType>pdbonly</DebugType>
    <Optimize>True</Optimize>
    <OutputPath>..\..\BuildOutput\Release\</OutputPath>
    <ErrorReport>prompt</ErrorReport>
    <WarningLevel>4</WarningLevel>
    <ConsolePause>False</ConsolePause>
    <DefineConstants>OSX;DESKTOP</DefineConstants>
    <DebugSymbols>True</DebugSymbols>
  </PropertyGroup>
  <ItemGroup>
    <Reference Include="MonoMac">
      <HintPath>..\..\Libraries\MonoMac\MonoMac.dll</HintPath>
    </Reference>
    <Reference Include="System" />
    <Reference Include="System.Drawing" />
    <Reference Include="System.Core" />
    <Reference Include="System.Xaml" />
  </ItemGroup>
  <ItemGroup>
    <Compile Include="AssemblyInfo.cs" />
    <Compile Include="Drawing\BrushHandler.cs" />
    <Compile Include="Drawing\MatrixHandler.cs" />
    <Compile Include="Drawing\PenHandler.cs" />
    <Compile Include="Forms\Controls\MacTextControl.cs" />
    <Compile Include="Forms\Controls\PasswordBoxHandler.cs" />
    <Compile Include="Forms\Controls\ProgressBarHandler.cs" />
    <Compile Include="Forms\Controls\TreeViewHandler.cs" />
    <Compile Include="Generator.cs">
      <SubType>Code</SubType>
    </Compile>
    <Compile Include="Forms\ApplicationHandler.cs">
      <SubType>Code</SubType>
    </Compile>
    <Compile Include="Forms\FormHandler.cs">
      <SubType>Code</SubType>
    </Compile>
    <Compile Include="Forms\MacContainer.cs" />
    <Compile Include="AppDelegate.cs" />
    <Compile Include="Drawing\BitmapHandler.cs">
      <SubType>Code</SubType>
    </Compile>
    <Compile Include="Drawing\FontHandler.cs">
      <SubType>Code</SubType>
    </Compile>
    <Compile Include="Drawing\GraphicsHandler.cs">
      <SubType>Code</SubType>
    </Compile>
    <Compile Include="Drawing\IconHandler.cs">
      <SubType>Code</SubType>
    </Compile>
    <Compile Include="Drawing\ImageHandler.cs">
      <SubType>Code</SubType>
    </Compile>
    <Compile Include="Drawing\IndexedBitmapHandler.cs">
      <SubType>Code</SubType>
    </Compile>
    <Compile Include="Forms\DialogHandler.cs" />
    <Compile Include="Forms\DockLayoutHandler.cs" />
    <Compile Include="Forms\MessageBoxHandler.cs" />
    <Compile Include="Forms\OpenFileDialog.cs" />
    <Compile Include="Forms\PixelLayoutHandler.cs" />
    <Compile Include="Forms\TableLayoutHandler.cs" />
    <Compile Include="Forms\MacLayout.cs" />
    <Compile Include="Forms\MacView.cs" />
    <Compile Include="Forms\MacObject.cs" />
    <Compile Include="Forms\MacWindow.cs">
      <SubType>Code</SubType>
    </Compile>
    <Compile Include="KeyMap.cs" />
    <Compile Include="Forms\MacFileDialog.cs" />
    <Compile Include="InvokeHelper.cs" />
    <Compile Include="IO\SystemIconsHandler.cs" />
    <Compile Include="Forms\Controls\ButtonHandler.cs" />
    <Compile Include="Forms\Controls\CheckBoxHandler.cs" />
    <Compile Include="Forms\Controls\ComboBoxHandler.cs" />
    <Compile Include="Forms\Controls\GroupBoxHandler.cs" />
    <Compile Include="Forms\Controls\ImageViewHandler.cs" />
    <Compile Include="Forms\Controls\LabelHandler.cs" />
    <Compile Include="Forms\Controls\ListBoxHandler.cs" />
    <Compile Include="Forms\Controls\NumericUpDownHandler.cs" />
    <Compile Include="Forms\Controls\RadioButton.cs" />
    <Compile Include="Forms\Controls\ScrollableHandler.cs" />
    <Compile Include="Forms\Controls\SplitterHandler.cs" />
    <Compile Include="Forms\Controls\TabControlHandler.cs" />
    <Compile Include="Forms\Controls\TextBoxHandler.cs" />
    <Compile Include="Forms\Controls\TabPageHandler.cs" />
    <Compile Include="Forms\Controls\TextAreaHandler.cs" />
    <Compile Include="Forms\Controls\PanelHandler.cs" />
    <Compile Include="EtoEnvironmentHandler.cs" />
    <Compile Include="Forms\Menu\CheckMenuItemHandler.cs" />
    <Compile Include="Forms\Menu\ImageMenuItemHandler.cs" />
    <Compile Include="Forms\Menu\MenuBarHandler.cs" />
    <Compile Include="Forms\Menu\MenuHandler.cs" />
    <Compile Include="Forms\Menu\RadioMenuItemHandler.cs" />
    <Compile Include="Forms\Menu\SeparatorMenuItem.cs" />
    <Compile Include="Forms\ToolBar\CheckToolBarButtonHandler.cs" />
    <Compile Include="Forms\Controls\MacControl.cs" />
    <Compile Include="Forms\ToolBar\SeparatorToolBarItemHandler.cs" />
    <Compile Include="Forms\ToolBar\ToolBarButtonHandler.cs" />
    <Compile Include="Forms\ToolBar\ToolBarHandler.cs" />
    <Compile Include="Forms\ToolBar\ToolBarItemHandler.cs" />
    <Compile Include="Forms\Controls\MacText.cs" />
    <Compile Include="Forms\Controls\DrawableHandler.cs" />
    <Compile Include="Forms\Controls\MacButton.cs" />
    <Compile Include="Forms\SelectFolderDialogHandler.cs" />
    <Compile Include="Forms\Actions\MacButtonAction.cs" />
    <Compile Include="Forms\UITimerHandler.cs" />
    <Compile Include="..\GlobalAssemblyInfo.cs">
      <Link>GlobalAssemblyInfo.cs</Link>
    </Compile>
    <Compile Include="Forms\Controls\WebViewHandler.cs" />
    <Compile Include="Forms\ClipboardHandler.cs" />
    <Compile Include="Forms\MacModal.cs" />
    <Compile Include="Forms\ColorDialogHandler.cs" />
    <Compile Include="Forms\Controls\MacEventView.cs" />
    <Compile Include="Drawing\GraphicsPathHandler.cs" />
    <Compile Include="Forms\Controls\DateTimePickerHandler.cs" />
    <Compile Include="Forms\Menu\ContextMenuHandler.cs" />
    <Compile Include="Forms\Controls\TreeGridViewHandler.cs" />
    <Compile Include="Forms\Controls\MacImageAndTextCell.cs" />
    <Compile Include="Forms\Controls\SliderHandler.cs" />
    <Compile Include="Forms\CursorHandler.cs" />
    <Compile Include="ObjCExtensions.cs" />
    <Compile Include="Forms\Controls\GridViewHandler.cs" />
    <Compile Include="Forms\MacCommon.cs" />
    <Compile Include="Forms\Menu\MenuActionHandler.cs" />
    <Compile Include="Forms\Cells\CellHandler.cs" />
    <Compile Include="Forms\Cells\ComboBoxCellHandler.cs" />
    <Compile Include="Forms\Cells\CheckBoxCellHandler.cs" />
    <Compile Include="Forms\Cells\TextBoxCellHandler.cs" />
    <Compile Include="Forms\Cells\ImageViewCellHandler.cs" />
    <Compile Include="EtoBundle.cs" />
    <Compile Include="Forms\Controls\GridColumnHandler.cs" />
    <Compile Include="Forms\Cells\ImageTextCellHandler.cs" />
    <Compile Include="Forms\Controls\GridHandler.cs" />
    <Compile Include="Forms\Printing\PrintDialogHandler.cs" />
    <Compile Include="Forms\Printing\PrintDocumentHandler.cs" />
    <Compile Include="Forms\Printing\PrintSettingsHandler.cs" />
    <Compile Include="Forms\MacControlExtensions.cs" />
    <Compile Include="Forms\MacBase.cs" />
    <Compile Include="Conversions.sd.cs" />
    <Compile Include="Conversions.cg.cs" />
    <Compile Include="Conversions.cs" />
    <Compile Include="Conversions.ns.cs" />
    <Compile Include="Forms\FontDialogHandler.cs" />
    <Compile Include="Drawing\FontsHandler.cs" />
    <Compile Include="Drawing\FontFamilyHandler.cs" />
    <Compile Include="Drawing\FontTypefaceHandler.cs" />
    <Compile Include="Forms\SaveFileDialogHandler.cs" />
    <Compile Include="Drawing\SolidBrushHandler.cs" />
    <Compile Include="Drawing\SplineHelper.cs" />
    <Compile Include="Drawing\TextureBrushHandler.cs" />
    <Compile Include="Drawing\LinearGradientBrushHandler.cs" />
    <Compile Include="Forms\ScreenHandler.cs" />
    <Compile Include="Forms\ScreensHandler.cs" />
  </ItemGroup>
  <Import Project="$(MSBuildBinPath)\Microsoft.CSharp.targets" />
  <ItemGroup />
  <ItemGroup>
    <ProjectReference Include="..\Eto\Eto.csproj">
      <Project>{16289D2F-044C-49EF-83E9-9391AFF8FD2B}</Project>
      <Name>Eto</Name>
    </ProjectReference>
  </ItemGroup>
  <ItemGroup>
    <Content Include="..\..\Libraries\MonoMac\MonoMac-License.txt">
      <Link>MonoMac-License.txt</Link>
      <CopyToOutputDirectory>PreserveNewest</CopyToOutputDirectory>
    </Content>
  </ItemGroup>
  <ItemGroup />
  <ItemGroup />
</Project>
>>>>>>> 00d00185
<|MERGE_RESOLUTION|>--- conflicted
+++ resolved
@@ -1,406 +1,204 @@
-<<<<<<< HEAD
-<?xml version="1.0" encoding="utf-8"?>
-<Project DefaultTargets="Build" ToolsVersion="4.0" xmlns="http://schemas.microsoft.com/developer/msbuild/2003">
-  <PropertyGroup>
-    <Configuration Condition=" '$(Configuration)' == '' ">Debug</Configuration>
-    <Platform Condition=" '$(Platform)' == '' ">AnyCPU</Platform>
-    <ProductVersion>10.0.0</ProductVersion>
-    <SchemaVersion>2.0</SchemaVersion>
-    <ProjectGuid>{9DD10DFF-5AB3-4E66-B798-CA17911A61E4}</ProjectGuid>
-    <OutputType>Library</OutputType>
-    <RootNamespace>Eto.Platform.Mac</RootNamespace>
-    <AssemblyName>Eto.Platform.Mac</AssemblyName>
-  </PropertyGroup>
-  <PropertyGroup>
-    <DefineConstants>$(DefineConstants);Mac;DESKTOP;</DefineConstants>
-    <Optimize>false</Optimize>
-    <AllowUnsafeBlocks>true</AllowUnsafeBlocks>
-  </PropertyGroup>
-  <PropertyGroup Condition=" '$(Configuration)|$(Platform)' == 'Debug|AnyCPU' ">
-    <DebugType>full</DebugType>
-    <OutputPath>..\..\BuildOutput\Debug\</OutputPath>
-    <DefineConstants>DEBUG;OSX;DESKTOP</DefineConstants>
-    <ErrorReport>prompt</ErrorReport>
-    <WarningLevel>4</WarningLevel>
-    <ConsolePause>False</ConsolePause>
-    <DebugSymbols>True</DebugSymbols>
-  </PropertyGroup>
-  <PropertyGroup Condition=" '$(Configuration)|$(Platform)' == 'Release|AnyCPU' ">
-    <DebugType>pdbonly</DebugType>
-    <Optimize>True</Optimize>
-    <OutputPath>..\..\BuildOutput\Release\</OutputPath>
-    <ErrorReport>prompt</ErrorReport>
-    <WarningLevel>4</WarningLevel>
-    <ConsolePause>False</ConsolePause>
-    <DefineConstants>OSX;DESKTOP</DefineConstants>
-    <DebugSymbols>True</DebugSymbols>
-  </PropertyGroup>
-  <PropertyGroup>
-    <OutputRoot>..\..\..</OutputRoot>
-  </PropertyGroup>
-  <Import Condition="Exists('../../../Common.targets')" Project="../../../Common.targets" />  
-  <ItemGroup>
-    <Reference Include="MonoMac">
-      <HintPath>..\..\Libraries\MonoMac\MonoMac.dll</HintPath>
-    </Reference>
-    <Reference Include="System" />
-    <Reference Include="System.Drawing" />
-    <Reference Include="System.Core" />
-    <Reference Include="System.Xaml" />
-  </ItemGroup>
-  <ItemGroup>
-    <Compile Include="AssemblyInfo.cs" />
-    <Compile Include="Drawing\BrushHandler.cs" />
-    <Compile Include="Drawing\MatrixHandler.cs" />
-    <Compile Include="Drawing\PenHandler.cs" />
-    <Compile Include="Forms\Controls\MacTextControl.cs" />
-    <Compile Include="Forms\Controls\PasswordBoxHandler.cs" />
-    <Compile Include="Forms\Controls\ProgressBarHandler.cs" />
-    <Compile Include="Forms\Controls\TreeViewHandler.cs" />
-    <Compile Include="Generator.cs">
-      <SubType>Code</SubType>
-    </Compile>
-    <Compile Include="Forms\ApplicationHandler.cs">
-      <SubType>Code</SubType>
-    </Compile>
-    <Compile Include="Forms\FormHandler.cs">
-      <SubType>Code</SubType>
-    </Compile>
-    <Compile Include="Forms\MacContainer.cs" />
-    <Compile Include="AppDelegate.cs" />
-    <Compile Include="Drawing\BitmapHandler.cs">
-      <SubType>Code</SubType>
-    </Compile>
-    <Compile Include="Drawing\FontHandler.cs">
-      <SubType>Code</SubType>
-    </Compile>
-    <Compile Include="Drawing\GraphicsHandler.cs">
-      <SubType>Code</SubType>
-    </Compile>
-    <Compile Include="Drawing\IconHandler.cs">
-      <SubType>Code</SubType>
-    </Compile>
-    <Compile Include="Drawing\ImageHandler.cs">
-      <SubType>Code</SubType>
-    </Compile>
-    <Compile Include="Drawing\IndexedBitmapHandler.cs">
-      <SubType>Code</SubType>
-    </Compile>
-    <Compile Include="Forms\DialogHandler.cs" />
-    <Compile Include="Forms\DockLayoutHandler.cs" />
-    <Compile Include="Forms\MessageBoxHandler.cs" />
-    <Compile Include="Forms\OpenFileDialog.cs" />
-    <Compile Include="Forms\PixelLayoutHandler.cs" />
-    <Compile Include="Forms\TableLayoutHandler.cs" />
-    <Compile Include="Forms\MacLayout.cs" />
-    <Compile Include="Forms\MacView.cs" />
-    <Compile Include="Forms\MacObject.cs" />
-    <Compile Include="Forms\MacWindow.cs">
-      <SubType>Code</SubType>
-    </Compile>
-    <Compile Include="KeyMap.cs" />
-    <Compile Include="Forms\MacFileDialog.cs" />
-    <Compile Include="InvokeHelper.cs" />
-    <Compile Include="IO\SystemIconsHandler.cs" />
-    <Compile Include="Forms\Controls\ButtonHandler.cs" />
-    <Compile Include="Forms\Controls\CheckBoxHandler.cs" />
-    <Compile Include="Forms\Controls\ComboBoxHandler.cs" />
-    <Compile Include="Forms\Controls\GroupBoxHandler.cs" />
-    <Compile Include="Forms\Controls\ImageViewHandler.cs" />
-    <Compile Include="Forms\Controls\LabelHandler.cs" />
-    <Compile Include="Forms\Controls\ListBoxHandler.cs" />
-    <Compile Include="Forms\Controls\NumericUpDownHandler.cs" />
-    <Compile Include="Forms\Controls\RadioButton.cs" />
-    <Compile Include="Forms\Controls\ScrollableHandler.cs" />
-    <Compile Include="Forms\Controls\SplitterHandler.cs" />
-    <Compile Include="Forms\Controls\TabControlHandler.cs" />
-    <Compile Include="Forms\Controls\TextBoxHandler.cs" />
-    <Compile Include="Forms\Controls\TabPageHandler.cs" />
-    <Compile Include="Forms\Controls\TextAreaHandler.cs" />
-    <Compile Include="Forms\Controls\PanelHandler.cs" />
-    <Compile Include="EtoEnvironmentHandler.cs" />
-    <Compile Include="Forms\Menu\CheckMenuItemHandler.cs" />
-    <Compile Include="Forms\Menu\ImageMenuItemHandler.cs" />
-    <Compile Include="Forms\Menu\MenuBarHandler.cs" />
-    <Compile Include="Forms\Menu\MenuHandler.cs" />
-    <Compile Include="Forms\Menu\RadioMenuItemHandler.cs" />
-    <Compile Include="Forms\Menu\SeparatorMenuItem.cs" />
-    <Compile Include="Forms\ToolBar\CheckToolBarButtonHandler.cs" />
-    <Compile Include="Forms\Controls\MacControl.cs" />
-    <Compile Include="Forms\ToolBar\SeparatorToolBarItemHandler.cs" />
-    <Compile Include="Forms\ToolBar\ToolBarButtonHandler.cs" />
-    <Compile Include="Forms\ToolBar\ToolBarHandler.cs" />
-    <Compile Include="Forms\ToolBar\ToolBarItemHandler.cs" />
-    <Compile Include="Forms\Controls\MacText.cs" />
-    <Compile Include="Forms\Controls\DrawableHandler.cs" />
-    <Compile Include="Forms\Controls\MacButton.cs" />
-    <Compile Include="Forms\SelectFolderDialogHandler.cs" />
-    <Compile Include="Forms\Actions\MacButtonAction.cs" />
-    <Compile Include="Forms\UITimerHandler.cs" />
-    <Compile Include="..\GlobalAssemblyInfo.cs">
-      <Link>GlobalAssemblyInfo.cs</Link>
-    </Compile>
-    <Compile Include="Forms\Controls\WebViewHandler.cs" />
-    <Compile Include="Forms\ClipboardHandler.cs" />
-    <Compile Include="Forms\MacModal.cs" />
-    <Compile Include="Forms\ColorDialogHandler.cs" />
-    <Compile Include="Forms\Controls\MacEventView.cs" />
-    <Compile Include="Drawing\GraphicsPathHandler.cs" />
-    <Compile Include="Forms\Controls\DateTimePickerHandler.cs" />
-    <Compile Include="Forms\Menu\ContextMenuHandler.cs" />
-    <Compile Include="Forms\Controls\TreeGridViewHandler.cs" />
-    <Compile Include="Forms\Controls\MacImageAndTextCell.cs" />
-    <Compile Include="Forms\Controls\SliderHandler.cs" />
-    <Compile Include="Forms\CursorHandler.cs" />
-    <Compile Include="ObjCExtensions.cs" />
-    <Compile Include="Forms\Controls\GridViewHandler.cs" />
-    <Compile Include="Forms\MacCommon.cs" />
-    <Compile Include="Forms\Menu\MenuActionHandler.cs" />
-    <Compile Include="Forms\Cells\CellHandler.cs" />
-    <Compile Include="Forms\Cells\ComboBoxCellHandler.cs" />
-    <Compile Include="Forms\Cells\CheckBoxCellHandler.cs" />
-    <Compile Include="Forms\Cells\TextBoxCellHandler.cs" />
-    <Compile Include="Forms\Cells\ImageViewCellHandler.cs" />
-    <Compile Include="EtoBundle.cs" />
-    <Compile Include="Forms\Controls\GridColumnHandler.cs" />
-    <Compile Include="Forms\Cells\ImageTextCellHandler.cs" />
-    <Compile Include="Forms\Controls\GridHandler.cs" />
-    <Compile Include="Forms\Printing\PrintDialogHandler.cs" />
-    <Compile Include="Forms\Printing\PrintDocumentHandler.cs" />
-    <Compile Include="Forms\Printing\PrintSettingsHandler.cs" />
-    <Compile Include="Forms\MacControlExtensions.cs" />
-    <Compile Include="Forms\MacBase.cs" />
-    <Compile Include="Conversions.sd.cs" />
-    <Compile Include="Conversions.cg.cs" />
-    <Compile Include="Conversions.cs" />
-    <Compile Include="Conversions.ns.cs" />
-    <Compile Include="Forms\FontDialogHandler.cs" />
-    <Compile Include="Drawing\FontsHandler.cs" />
-    <Compile Include="Drawing\FontFamilyHandler.cs" />
-    <Compile Include="Drawing\FontTypefaceHandler.cs" />
-    <Compile Include="Forms\SaveFileDialogHandler.cs" />
-    <Compile Include="Drawing\SolidBrushHandler.cs" />
-    <Compile Include="Drawing\SplineHelper.cs" />
-    <Compile Include="Drawing\TextureBrushHandler.cs" />
-    <Compile Include="Drawing\LinearGradientBrushHandler.cs" />
-  </ItemGroup>
-  <Import Project="$(MSBuildBinPath)\Microsoft.CSharp.targets" />
-  <ItemGroup />
-  <ItemGroup>
-    <ProjectReference Include="..\Eto\Eto.csproj">
-      <Project>{16289D2F-044C-49EF-83E9-9391AFF8FD2B}</Project>
-      <Name>Eto</Name>
-    </ProjectReference>
-  </ItemGroup>
-  <ItemGroup>
-    <Content Include="..\..\Libraries\MonoMac\MonoMac-License.txt">
-      <Link>MonoMac-License.txt</Link>
-      <CopyToOutputDirectory>PreserveNewest</CopyToOutputDirectory>
-    </Content>
-  </ItemGroup>
-  <ItemGroup />
-  <ItemGroup />
-</Project>
-=======
-<?xml version="1.0" encoding="utf-8"?>
-<Project DefaultTargets="Build" ToolsVersion="4.0" xmlns="http://schemas.microsoft.com/developer/msbuild/2003">
-  <PropertyGroup>
-    <Configuration Condition=" '$(Configuration)' == '' ">Debug</Configuration>
-    <Platform Condition=" '$(Platform)' == '' ">AnyCPU</Platform>
-    <ProductVersion>10.0.0</ProductVersion>
-    <SchemaVersion>2.0</SchemaVersion>
-    <ProjectGuid>{9DD10DFF-5AB3-4E66-B798-CA17911A61E4}</ProjectGuid>
-    <OutputType>Library</OutputType>
-    <RootNamespace>Eto.Platform.Mac</RootNamespace>
-    <AssemblyName>Eto.Platform.Mac</AssemblyName>
-  </PropertyGroup>
-  <Import Condition="Exists('../../../Eto.Common.targets')" Project="../../../Eto.Common.targets" />
-  <PropertyGroup>
-    <DefineConstants>$(DefineConstants);Mac;DESKTOP;</DefineConstants>
-    <Optimize>false</Optimize>
-    <AllowUnsafeBlocks>true</AllowUnsafeBlocks>
-  </PropertyGroup>
-  <PropertyGroup Condition=" '$(Configuration)|$(Platform)' == 'Debug|AnyCPU' ">
-    <DebugType>full</DebugType>
-    <OutputPath>..\..\BuildOutput\Debug\</OutputPath>
-    <DefineConstants>DEBUG;OSX;DESKTOP</DefineConstants>
-    <ErrorReport>prompt</ErrorReport>
-    <WarningLevel>4</WarningLevel>
-    <ConsolePause>False</ConsolePause>
-    <DebugSymbols>True</DebugSymbols>
-  </PropertyGroup>
-  <PropertyGroup Condition=" '$(Configuration)|$(Platform)' == 'Release|AnyCPU' ">
-    <DebugType>pdbonly</DebugType>
-    <Optimize>True</Optimize>
-    <OutputPath>..\..\BuildOutput\Release\</OutputPath>
-    <ErrorReport>prompt</ErrorReport>
-    <WarningLevel>4</WarningLevel>
-    <ConsolePause>False</ConsolePause>
-    <DefineConstants>OSX;DESKTOP</DefineConstants>
-    <DebugSymbols>True</DebugSymbols>
-  </PropertyGroup>
-  <ItemGroup>
-    <Reference Include="MonoMac">
-      <HintPath>..\..\Libraries\MonoMac\MonoMac.dll</HintPath>
-    </Reference>
-    <Reference Include="System" />
-    <Reference Include="System.Drawing" />
-    <Reference Include="System.Core" />
-    <Reference Include="System.Xaml" />
-  </ItemGroup>
-  <ItemGroup>
-    <Compile Include="AssemblyInfo.cs" />
-    <Compile Include="Drawing\BrushHandler.cs" />
-    <Compile Include="Drawing\MatrixHandler.cs" />
-    <Compile Include="Drawing\PenHandler.cs" />
-    <Compile Include="Forms\Controls\MacTextControl.cs" />
-    <Compile Include="Forms\Controls\PasswordBoxHandler.cs" />
-    <Compile Include="Forms\Controls\ProgressBarHandler.cs" />
-    <Compile Include="Forms\Controls\TreeViewHandler.cs" />
-    <Compile Include="Generator.cs">
-      <SubType>Code</SubType>
-    </Compile>
-    <Compile Include="Forms\ApplicationHandler.cs">
-      <SubType>Code</SubType>
-    </Compile>
-    <Compile Include="Forms\FormHandler.cs">
-      <SubType>Code</SubType>
-    </Compile>
-    <Compile Include="Forms\MacContainer.cs" />
-    <Compile Include="AppDelegate.cs" />
-    <Compile Include="Drawing\BitmapHandler.cs">
-      <SubType>Code</SubType>
-    </Compile>
-    <Compile Include="Drawing\FontHandler.cs">
-      <SubType>Code</SubType>
-    </Compile>
-    <Compile Include="Drawing\GraphicsHandler.cs">
-      <SubType>Code</SubType>
-    </Compile>
-    <Compile Include="Drawing\IconHandler.cs">
-      <SubType>Code</SubType>
-    </Compile>
-    <Compile Include="Drawing\ImageHandler.cs">
-      <SubType>Code</SubType>
-    </Compile>
-    <Compile Include="Drawing\IndexedBitmapHandler.cs">
-      <SubType>Code</SubType>
-    </Compile>
-    <Compile Include="Forms\DialogHandler.cs" />
-    <Compile Include="Forms\DockLayoutHandler.cs" />
-    <Compile Include="Forms\MessageBoxHandler.cs" />
-    <Compile Include="Forms\OpenFileDialog.cs" />
-    <Compile Include="Forms\PixelLayoutHandler.cs" />
-    <Compile Include="Forms\TableLayoutHandler.cs" />
-    <Compile Include="Forms\MacLayout.cs" />
-    <Compile Include="Forms\MacView.cs" />
-    <Compile Include="Forms\MacObject.cs" />
-    <Compile Include="Forms\MacWindow.cs">
-      <SubType>Code</SubType>
-    </Compile>
-    <Compile Include="KeyMap.cs" />
-    <Compile Include="Forms\MacFileDialog.cs" />
-    <Compile Include="InvokeHelper.cs" />
-    <Compile Include="IO\SystemIconsHandler.cs" />
-    <Compile Include="Forms\Controls\ButtonHandler.cs" />
-    <Compile Include="Forms\Controls\CheckBoxHandler.cs" />
-    <Compile Include="Forms\Controls\ComboBoxHandler.cs" />
-    <Compile Include="Forms\Controls\GroupBoxHandler.cs" />
-    <Compile Include="Forms\Controls\ImageViewHandler.cs" />
-    <Compile Include="Forms\Controls\LabelHandler.cs" />
-    <Compile Include="Forms\Controls\ListBoxHandler.cs" />
-    <Compile Include="Forms\Controls\NumericUpDownHandler.cs" />
-    <Compile Include="Forms\Controls\RadioButton.cs" />
-    <Compile Include="Forms\Controls\ScrollableHandler.cs" />
-    <Compile Include="Forms\Controls\SplitterHandler.cs" />
-    <Compile Include="Forms\Controls\TabControlHandler.cs" />
-    <Compile Include="Forms\Controls\TextBoxHandler.cs" />
-    <Compile Include="Forms\Controls\TabPageHandler.cs" />
-    <Compile Include="Forms\Controls\TextAreaHandler.cs" />
-    <Compile Include="Forms\Controls\PanelHandler.cs" />
-    <Compile Include="EtoEnvironmentHandler.cs" />
-    <Compile Include="Forms\Menu\CheckMenuItemHandler.cs" />
-    <Compile Include="Forms\Menu\ImageMenuItemHandler.cs" />
-    <Compile Include="Forms\Menu\MenuBarHandler.cs" />
-    <Compile Include="Forms\Menu\MenuHandler.cs" />
-    <Compile Include="Forms\Menu\RadioMenuItemHandler.cs" />
-    <Compile Include="Forms\Menu\SeparatorMenuItem.cs" />
-    <Compile Include="Forms\ToolBar\CheckToolBarButtonHandler.cs" />
-    <Compile Include="Forms\Controls\MacControl.cs" />
-    <Compile Include="Forms\ToolBar\SeparatorToolBarItemHandler.cs" />
-    <Compile Include="Forms\ToolBar\ToolBarButtonHandler.cs" />
-    <Compile Include="Forms\ToolBar\ToolBarHandler.cs" />
-    <Compile Include="Forms\ToolBar\ToolBarItemHandler.cs" />
-    <Compile Include="Forms\Controls\MacText.cs" />
-    <Compile Include="Forms\Controls\DrawableHandler.cs" />
-    <Compile Include="Forms\Controls\MacButton.cs" />
-    <Compile Include="Forms\SelectFolderDialogHandler.cs" />
-    <Compile Include="Forms\Actions\MacButtonAction.cs" />
-    <Compile Include="Forms\UITimerHandler.cs" />
-    <Compile Include="..\GlobalAssemblyInfo.cs">
-      <Link>GlobalAssemblyInfo.cs</Link>
-    </Compile>
-    <Compile Include="Forms\Controls\WebViewHandler.cs" />
-    <Compile Include="Forms\ClipboardHandler.cs" />
-    <Compile Include="Forms\MacModal.cs" />
-    <Compile Include="Forms\ColorDialogHandler.cs" />
-    <Compile Include="Forms\Controls\MacEventView.cs" />
-    <Compile Include="Drawing\GraphicsPathHandler.cs" />
-    <Compile Include="Forms\Controls\DateTimePickerHandler.cs" />
-    <Compile Include="Forms\Menu\ContextMenuHandler.cs" />
-    <Compile Include="Forms\Controls\TreeGridViewHandler.cs" />
-    <Compile Include="Forms\Controls\MacImageAndTextCell.cs" />
-    <Compile Include="Forms\Controls\SliderHandler.cs" />
-    <Compile Include="Forms\CursorHandler.cs" />
-    <Compile Include="ObjCExtensions.cs" />
-    <Compile Include="Forms\Controls\GridViewHandler.cs" />
-    <Compile Include="Forms\MacCommon.cs" />
-    <Compile Include="Forms\Menu\MenuActionHandler.cs" />
-    <Compile Include="Forms\Cells\CellHandler.cs" />
-    <Compile Include="Forms\Cells\ComboBoxCellHandler.cs" />
-    <Compile Include="Forms\Cells\CheckBoxCellHandler.cs" />
-    <Compile Include="Forms\Cells\TextBoxCellHandler.cs" />
-    <Compile Include="Forms\Cells\ImageViewCellHandler.cs" />
-    <Compile Include="EtoBundle.cs" />
-    <Compile Include="Forms\Controls\GridColumnHandler.cs" />
-    <Compile Include="Forms\Cells\ImageTextCellHandler.cs" />
-    <Compile Include="Forms\Controls\GridHandler.cs" />
-    <Compile Include="Forms\Printing\PrintDialogHandler.cs" />
-    <Compile Include="Forms\Printing\PrintDocumentHandler.cs" />
-    <Compile Include="Forms\Printing\PrintSettingsHandler.cs" />
-    <Compile Include="Forms\MacControlExtensions.cs" />
-    <Compile Include="Forms\MacBase.cs" />
-    <Compile Include="Conversions.sd.cs" />
-    <Compile Include="Conversions.cg.cs" />
-    <Compile Include="Conversions.cs" />
-    <Compile Include="Conversions.ns.cs" />
-    <Compile Include="Forms\FontDialogHandler.cs" />
-    <Compile Include="Drawing\FontsHandler.cs" />
-    <Compile Include="Drawing\FontFamilyHandler.cs" />
-    <Compile Include="Drawing\FontTypefaceHandler.cs" />
-    <Compile Include="Forms\SaveFileDialogHandler.cs" />
-    <Compile Include="Drawing\SolidBrushHandler.cs" />
-    <Compile Include="Drawing\SplineHelper.cs" />
-    <Compile Include="Drawing\TextureBrushHandler.cs" />
-    <Compile Include="Drawing\LinearGradientBrushHandler.cs" />
-    <Compile Include="Forms\ScreenHandler.cs" />
-    <Compile Include="Forms\ScreensHandler.cs" />
-  </ItemGroup>
-  <Import Project="$(MSBuildBinPath)\Microsoft.CSharp.targets" />
-  <ItemGroup />
-  <ItemGroup>
-    <ProjectReference Include="..\Eto\Eto.csproj">
-      <Project>{16289D2F-044C-49EF-83E9-9391AFF8FD2B}</Project>
-      <Name>Eto</Name>
-    </ProjectReference>
-  </ItemGroup>
-  <ItemGroup>
-    <Content Include="..\..\Libraries\MonoMac\MonoMac-License.txt">
-      <Link>MonoMac-License.txt</Link>
-      <CopyToOutputDirectory>PreserveNewest</CopyToOutputDirectory>
-    </Content>
-  </ItemGroup>
-  <ItemGroup />
-  <ItemGroup />
-</Project>
->>>>>>> 00d00185
+<?xml version="1.0" encoding="utf-8"?>
+<Project DefaultTargets="Build" ToolsVersion="4.0" xmlns="http://schemas.microsoft.com/developer/msbuild/2003">
+  <PropertyGroup>
+    <Configuration Condition=" '$(Configuration)' == '' ">Debug</Configuration>
+    <Platform Condition=" '$(Platform)' == '' ">AnyCPU</Platform>
+    <ProductVersion>10.0.0</ProductVersion>
+    <SchemaVersion>2.0</SchemaVersion>
+    <ProjectGuid>{9DD10DFF-5AB3-4E66-B798-CA17911A61E4}</ProjectGuid>
+    <OutputType>Library</OutputType>
+    <RootNamespace>Eto.Platform.Mac</RootNamespace>
+    <AssemblyName>Eto.Platform.Mac</AssemblyName>
+  </PropertyGroup>
+  <PropertyGroup>
+    <DefineConstants>$(DefineConstants);Mac;DESKTOP;</DefineConstants>
+    <Optimize>false</Optimize>
+    <AllowUnsafeBlocks>true</AllowUnsafeBlocks>
+  </PropertyGroup>
+  <PropertyGroup Condition=" '$(Configuration)|$(Platform)' == 'Debug|AnyCPU' ">
+    <DebugType>full</DebugType>
+    <OutputPath>..\..\BuildOutput\Debug\</OutputPath>
+    <DefineConstants>DEBUG;OSX;DESKTOP</DefineConstants>
+    <ErrorReport>prompt</ErrorReport>
+    <WarningLevel>4</WarningLevel>
+    <ConsolePause>False</ConsolePause>
+    <DebugSymbols>True</DebugSymbols>
+  </PropertyGroup>
+  <PropertyGroup Condition=" '$(Configuration)|$(Platform)' == 'Release|AnyCPU' ">
+    <DebugType>pdbonly</DebugType>
+    <Optimize>True</Optimize>
+    <OutputPath>..\..\BuildOutput\Release\</OutputPath>
+    <ErrorReport>prompt</ErrorReport>
+    <WarningLevel>4</WarningLevel>
+    <ConsolePause>False</ConsolePause>
+    <DefineConstants>OSX;DESKTOP</DefineConstants>
+    <DebugSymbols>True</DebugSymbols>
+  </PropertyGroup>
+  <PropertyGroup>
+    <OutputRoot>..\..\..</OutputRoot>
+  </PropertyGroup>
+  <Import Condition="Exists('../../../Common.targets')" Project="../../../Common.targets" />  
+  <ItemGroup>
+    <Reference Include="MonoMac">
+      <HintPath>..\..\Libraries\MonoMac\MonoMac.dll</HintPath>
+    </Reference>
+    <Reference Include="System" />
+    <Reference Include="System.Drawing" />
+    <Reference Include="System.Core" />
+    <Reference Include="System.Xaml" />
+  </ItemGroup>
+  <ItemGroup>
+    <Compile Include="AssemblyInfo.cs" />
+    <Compile Include="Drawing\BrushHandler.cs" />
+    <Compile Include="Drawing\MatrixHandler.cs" />
+    <Compile Include="Drawing\PenHandler.cs" />
+    <Compile Include="Forms\Controls\MacTextControl.cs" />
+    <Compile Include="Forms\Controls\PasswordBoxHandler.cs" />
+    <Compile Include="Forms\Controls\ProgressBarHandler.cs" />
+    <Compile Include="Forms\Controls\TreeViewHandler.cs" />
+    <Compile Include="Generator.cs">
+      <SubType>Code</SubType>
+    </Compile>
+    <Compile Include="Forms\ApplicationHandler.cs">
+      <SubType>Code</SubType>
+    </Compile>
+    <Compile Include="Forms\FormHandler.cs">
+      <SubType>Code</SubType>
+    </Compile>
+    <Compile Include="Forms\MacContainer.cs" />
+    <Compile Include="AppDelegate.cs" />
+    <Compile Include="Drawing\BitmapHandler.cs">
+      <SubType>Code</SubType>
+    </Compile>
+    <Compile Include="Drawing\FontHandler.cs">
+      <SubType>Code</SubType>
+    </Compile>
+    <Compile Include="Drawing\GraphicsHandler.cs">
+      <SubType>Code</SubType>
+    </Compile>
+    <Compile Include="Drawing\IconHandler.cs">
+      <SubType>Code</SubType>
+    </Compile>
+    <Compile Include="Drawing\ImageHandler.cs">
+      <SubType>Code</SubType>
+    </Compile>
+    <Compile Include="Drawing\IndexedBitmapHandler.cs">
+      <SubType>Code</SubType>
+    </Compile>
+    <Compile Include="Forms\DialogHandler.cs" />
+    <Compile Include="Forms\DockLayoutHandler.cs" />
+    <Compile Include="Forms\MessageBoxHandler.cs" />
+    <Compile Include="Forms\OpenFileDialog.cs" />
+    <Compile Include="Forms\PixelLayoutHandler.cs" />
+    <Compile Include="Forms\TableLayoutHandler.cs" />
+    <Compile Include="Forms\MacLayout.cs" />
+    <Compile Include="Forms\MacView.cs" />
+    <Compile Include="Forms\MacObject.cs" />
+    <Compile Include="Forms\MacWindow.cs">
+      <SubType>Code</SubType>
+    </Compile>
+    <Compile Include="KeyMap.cs" />
+    <Compile Include="Forms\MacFileDialog.cs" />
+    <Compile Include="InvokeHelper.cs" />
+    <Compile Include="IO\SystemIconsHandler.cs" />
+    <Compile Include="Forms\Controls\ButtonHandler.cs" />
+    <Compile Include="Forms\Controls\CheckBoxHandler.cs" />
+    <Compile Include="Forms\Controls\ComboBoxHandler.cs" />
+    <Compile Include="Forms\Controls\GroupBoxHandler.cs" />
+    <Compile Include="Forms\Controls\ImageViewHandler.cs" />
+    <Compile Include="Forms\Controls\LabelHandler.cs" />
+    <Compile Include="Forms\Controls\ListBoxHandler.cs" />
+    <Compile Include="Forms\Controls\NumericUpDownHandler.cs" />
+    <Compile Include="Forms\Controls\RadioButton.cs" />
+    <Compile Include="Forms\Controls\ScrollableHandler.cs" />
+    <Compile Include="Forms\Controls\SplitterHandler.cs" />
+    <Compile Include="Forms\Controls\TabControlHandler.cs" />
+    <Compile Include="Forms\Controls\TextBoxHandler.cs" />
+    <Compile Include="Forms\Controls\TabPageHandler.cs" />
+    <Compile Include="Forms\Controls\TextAreaHandler.cs" />
+    <Compile Include="Forms\Controls\PanelHandler.cs" />
+    <Compile Include="EtoEnvironmentHandler.cs" />
+    <Compile Include="Forms\Menu\CheckMenuItemHandler.cs" />
+    <Compile Include="Forms\Menu\ImageMenuItemHandler.cs" />
+    <Compile Include="Forms\Menu\MenuBarHandler.cs" />
+    <Compile Include="Forms\Menu\MenuHandler.cs" />
+    <Compile Include="Forms\Menu\RadioMenuItemHandler.cs" />
+    <Compile Include="Forms\Menu\SeparatorMenuItem.cs" />
+    <Compile Include="Forms\ToolBar\CheckToolBarButtonHandler.cs" />
+    <Compile Include="Forms\Controls\MacControl.cs" />
+    <Compile Include="Forms\ToolBar\SeparatorToolBarItemHandler.cs" />
+    <Compile Include="Forms\ToolBar\ToolBarButtonHandler.cs" />
+    <Compile Include="Forms\ToolBar\ToolBarHandler.cs" />
+    <Compile Include="Forms\ToolBar\ToolBarItemHandler.cs" />
+    <Compile Include="Forms\Controls\MacText.cs" />
+    <Compile Include="Forms\Controls\DrawableHandler.cs" />
+    <Compile Include="Forms\Controls\MacButton.cs" />
+    <Compile Include="Forms\SelectFolderDialogHandler.cs" />
+    <Compile Include="Forms\Actions\MacButtonAction.cs" />
+    <Compile Include="Forms\UITimerHandler.cs" />
+    <Compile Include="..\GlobalAssemblyInfo.cs">
+      <Link>GlobalAssemblyInfo.cs</Link>
+    </Compile>
+    <Compile Include="Forms\Controls\WebViewHandler.cs" />
+    <Compile Include="Forms\ClipboardHandler.cs" />
+    <Compile Include="Forms\MacModal.cs" />
+    <Compile Include="Forms\ColorDialogHandler.cs" />
+    <Compile Include="Forms\Controls\MacEventView.cs" />
+    <Compile Include="Drawing\GraphicsPathHandler.cs" />
+    <Compile Include="Forms\Controls\DateTimePickerHandler.cs" />
+    <Compile Include="Forms\Menu\ContextMenuHandler.cs" />
+    <Compile Include="Forms\Controls\TreeGridViewHandler.cs" />
+    <Compile Include="Forms\Controls\MacImageAndTextCell.cs" />
+    <Compile Include="Forms\Controls\SliderHandler.cs" />
+    <Compile Include="Forms\CursorHandler.cs" />
+    <Compile Include="ObjCExtensions.cs" />
+    <Compile Include="Forms\Controls\GridViewHandler.cs" />
+    <Compile Include="Forms\MacCommon.cs" />
+    <Compile Include="Forms\Menu\MenuActionHandler.cs" />
+    <Compile Include="Forms\Cells\CellHandler.cs" />
+    <Compile Include="Forms\Cells\ComboBoxCellHandler.cs" />
+    <Compile Include="Forms\Cells\CheckBoxCellHandler.cs" />
+    <Compile Include="Forms\Cells\TextBoxCellHandler.cs" />
+    <Compile Include="Forms\Cells\ImageViewCellHandler.cs" />
+    <Compile Include="EtoBundle.cs" />
+    <Compile Include="Forms\Controls\GridColumnHandler.cs" />
+    <Compile Include="Forms\Cells\ImageTextCellHandler.cs" />
+    <Compile Include="Forms\Controls\GridHandler.cs" />
+    <Compile Include="Forms\Printing\PrintDialogHandler.cs" />
+    <Compile Include="Forms\Printing\PrintDocumentHandler.cs" />
+    <Compile Include="Forms\Printing\PrintSettingsHandler.cs" />
+    <Compile Include="Forms\MacControlExtensions.cs" />
+    <Compile Include="Forms\MacBase.cs" />
+    <Compile Include="Conversions.sd.cs" />
+    <Compile Include="Conversions.cg.cs" />
+    <Compile Include="Conversions.cs" />
+    <Compile Include="Conversions.ns.cs" />
+    <Compile Include="Forms\FontDialogHandler.cs" />
+    <Compile Include="Drawing\FontsHandler.cs" />
+    <Compile Include="Drawing\FontFamilyHandler.cs" />
+    <Compile Include="Drawing\FontTypefaceHandler.cs" />
+    <Compile Include="Forms\SaveFileDialogHandler.cs" />
+    <Compile Include="Drawing\SolidBrushHandler.cs" />
+    <Compile Include="Drawing\SplineHelper.cs" />
+    <Compile Include="Drawing\TextureBrushHandler.cs" />
+    <Compile Include="Drawing\LinearGradientBrushHandler.cs" />
+    <Compile Include="Forms\ScreenHandler.cs" />
+    <Compile Include="Forms\ScreensHandler.cs" />
+  </ItemGroup>
+  <Import Project="$(MSBuildBinPath)\Microsoft.CSharp.targets" />
+  <ItemGroup />
+  <ItemGroup>
+    <ProjectReference Include="..\Eto\Eto.csproj">
+      <Project>{16289D2F-044C-49EF-83E9-9391AFF8FD2B}</Project>
+      <Name>Eto</Name>
+    </ProjectReference>
+  </ItemGroup>
+  <ItemGroup>
+    <Content Include="..\..\Libraries\MonoMac\MonoMac-License.txt">
+      <Link>MonoMac-License.txt</Link>
+      <CopyToOutputDirectory>PreserveNewest</CopyToOutputDirectory>
+    </Content>
+  </ItemGroup>
+  <ItemGroup />
+  <ItemGroup />
+</Project>