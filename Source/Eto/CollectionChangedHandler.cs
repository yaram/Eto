--- conflicted
+++ resolved
@@ -14,7 +14,6 @@
 		
 		protected virtual void OnRegisterCollection (EventArgs e)
 		{
-			AddRange (DataStore.AsEnumerable());
 		}
 		
 		protected virtual void OnUnregisterCollection (EventArgs e)
@@ -29,13 +28,7 @@
 			if (notify != null) {
 				notify.CollectionChanged += CollectionChanged;
 			}
-<<<<<<< HEAD
-			if (addItems) {
-				AddInitialItems ();
-			}
-=======
 			OnRegisterCollection (EventArgs.Empty);
->>>>>>> 6b303292
 			return store != null;
 		}
 		
@@ -65,8 +58,6 @@
 		
 		protected abstract int InternalIndexOf (T item);
 		
-		protected abstract void AddInitialItems ();
-			
 		public abstract void AddItem (T item);
 			
 		public abstract void InsertItem (int index, T item);
@@ -158,8 +149,9 @@
 			return -1;
 		}
 		
-		protected override void AddInitialItems ()
+		protected override void OnRegisterCollection (EventArgs e)
 		{
+			base.OnRegisterCollection (e);
 			AddRange (DataStore.Cast<T>());
 		}
 	}
@@ -167,9 +159,10 @@
 	public abstract class DataStoreChangedHandler<T, S> : CollectionChangedHandler<T, S>
 		where S: class, IDataStore<T>
 	{
-		protected override void AddInitialItems ()
+		protected override void OnRegisterCollection (EventArgs e)
 		{
-			AddRange (DataStoreCollection<T>.EnumerateDataStore (DataStore));
+			base.OnRegisterCollection (e);
+			AddRange (DataStore.AsEnumerable ());
 		}
 		
 		protected override int InternalIndexOf (T item)
