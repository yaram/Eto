<<<<<<< HEAD
using System;
using swf = System.Windows.Forms;
using Eto.Forms;
using System.Linq;
using System.Collections.Generic;
using sd = System.Drawing;
using Eto.Drawing;
using Eto.Platform.Windows.Drawing;

namespace Eto.Platform.Windows.Forms.Controls
{
	public interface IGridHandler
	{
		void Paint (GridColumnHandler column, sd.Graphics graphics, sd.Rectangle clipBounds, sd.Rectangle cellBounds, int rowIndex, swf.DataGridViewElementStates cellState, object value, object formattedValue, string errorText, swf.DataGridViewCellStyle cellStyle, swf.DataGridViewAdvancedBorderStyle advancedBorderStyle, ref swf.DataGridViewPaintParts paintParts);
		int GetRowOffset (GridColumnHandler column, int rowIndex);
		bool CellMouseClick (GridColumnHandler column, swf.MouseEventArgs e, int rowIndex);
	}

	public abstract class GridHandler<W> : WindowsControl<swf.DataGridView, W>, IGrid, IGridHandler
		where W: Grid
	{
		ContextMenu contextMenu;
		ColumnCollection columns;

		protected abstract IGridItem GetItemAtRow (int row);

		public GridHandler ()
		{
			Control = new swf.DataGridView {
				VirtualMode = true,
				MultiSelect = false,
				SelectionMode = swf.DataGridViewSelectionMode.FullRowSelect,
				RowHeadersVisible = false,
				AllowUserToAddRows = false,
				AllowUserToResizeRows = false,
				AutoSizeColumnsMode = swf.DataGridViewAutoSizeColumnsMode.DisplayedCells,
				ColumnHeadersHeightSizeMode = swf.DataGridViewColumnHeadersHeightSizeMode.DisableResizing
			};
			Control.CellValueNeeded += (sender, e) => {
				var item = GetItemAtRow(e.RowIndex);
				var col = Widget.Columns [e.ColumnIndex].Handler as GridColumnHandler;
				if (item != null && col != null)
					e.Value = col.GetCellValue (item);
			};

			Control.CellValuePushed += (sender, e) => {
				var item = GetItemAtRow(e.RowIndex);
				var col = Widget.Columns [e.ColumnIndex].Handler as GridColumnHandler;
				if (item != null && col != null)
					col.SetCellValue (item, e.Value);
			};
			Control.RowPostPaint += HandleRowPostPaint;
		}

		bool handledAutoSize = false;
		void HandleRowPostPaint (object sender, swf.DataGridViewRowPostPaintEventArgs e)
		{
			if (handledAutoSize) return;

			handledAutoSize = true;
			int colNum = 0;
			foreach (var col in Widget.Columns) {
				var colHandler = col.Handler as GridColumnHandler;
				if (col.AutoSize) {
					Control.AutoResizeColumn (colNum, colHandler.Control.InheritedAutoSizeMode);
					var width = col.Width;
					colHandler.Control.AutoSizeMode = swf.DataGridViewAutoSizeColumnMode.None;
					col.Width = width;
				}
				colNum++;
			}
		}

		class FormattingArgs : GridCellFormatEventArgs
		{
			public swf.DataGridViewCellFormattingEventArgs Args { get; private set; }

			public FormattingArgs (swf.DataGridViewCellFormattingEventArgs args, GridColumn column, object item, int row)
				: base(column, item, row)
			{
				this.Args = args;
			}

			Font font;
			public override Eto.Drawing.Font Font {
				get { return font; }
				set {
					font = value;
					if (font != null)
						Args.CellStyle.Font = ((FontHandler)font.Handler).Control;
					else
						Args.CellStyle.Font = null;
				}
			}

			public override Eto.Drawing.Color BackgroundColor {
				get { return Generator.Convert (Args.CellStyle.BackColor); }
				set { Args.CellStyle.BackColor = Generator.Convert (value); }
			}

			public override Eto.Drawing.Color ForegroundColor {
				get { return Generator.Convert (Args.CellStyle.ForeColor); }
				set { Args.CellStyle.ForeColor = Generator.Convert (value); }
			}
		}

		public override void AttachEvent (string handler)
		{
			switch (handler) {
			case Grid.ColumnHeaderClickEvent:
				Control.ColumnHeaderMouseClick += (sender, e) => {
					Widget.OnColumnHeaderClick (new GridColumnEventArgs (Widget.Columns[e.ColumnIndex]));
				};
				break;
			case Grid.BeginCellEditEvent:
				Control.CellBeginEdit += (sender, e) => {
					var item = GetItemAtRow (e.RowIndex);
					var column = Widget.Columns [e.ColumnIndex];
					Widget.OnBeginCellEdit (new GridViewCellArgs (column, e.RowIndex, e.ColumnIndex, item));
				};
				break;
			case Grid.EndCellEditEvent:
				Control.CellEndEdit += (sender, e) => {
					var item = GetItemAtRow (e.RowIndex);
					var column = Widget.Columns [e.ColumnIndex];
					Widget.OnEndCellEdit (new GridViewCellArgs (column, e.RowIndex, e.ColumnIndex, item));
				};
				break;
			case Grid.SelectionChangedEvent:
				Control.SelectionChanged += delegate {
					Widget.OnSelectionChanged (EventArgs.Empty);
				};
				break;
			case Grid.CellFormattingEvent:
				Control.CellFormatting += (sender, e) => {
					var column = Widget.Columns[e.ColumnIndex];
					var item = GetItemAtRow (e.RowIndex);
					Widget.OnCellFormatting (new FormattingArgs(e, column, item, e.RowIndex));
				};
				break;
			default:
				base.AttachEvent (handler);
				break;
			}
		}

		public override void Initialize ()
		{
			base.Initialize ();
			columns = new ColumnCollection { Handler = this };
			columns.Register (Widget.Columns);
		}

		class ColumnCollection : EnumerableChangedHandler<GridColumn, GridColumnCollection>
		{
			public GridHandler<W> Handler { get; set; }

			public override void AddItem (GridColumn item)
			{
				var colhandler = (GridColumnHandler)item.Handler;
				colhandler.Setup (Handler);
				Handler.Control.Columns.Add (colhandler.Control);
			}

			public override void InsertItem (int index, GridColumn item)
			{
				var colhandler = (GridColumnHandler)item.Handler;
				colhandler.Setup (Handler);
				Handler.Control.Columns.Insert (index, colhandler.Control);
			}

			public override void RemoveItem (int index)
			{
				Handler.Control.Columns.RemoveAt (index);
			}

			public override void RemoveAllItems ()
			{
				Handler.Control.Columns.Clear ();
			}
		}

		public bool ShowHeader {
			get { return this.Control.ColumnHeadersVisible; }
			set { this.Control.ColumnHeadersVisible = value; }
		}

		public bool AllowColumnReordering {
			get { return this.Control.AllowUserToOrderColumns; }
			set { this.Control.AllowUserToOrderColumns = value; }
		}
		
		public ContextMenu ContextMenu {
			get { return contextMenu; }
			set {
				contextMenu = value;
				if (contextMenu != null)
					this.Control.ContextMenuStrip = ((ContextMenuHandler)contextMenu.Handler).Control;
				else
					this.Control.ContextMenuStrip = null;
			}
		}

		public bool AllowMultipleSelection {
			get { return Control.MultiSelect; }
			set { Control.MultiSelect = value; }
		}

		public IEnumerable<int> SelectedRows {
			get { return Control.SelectedRows.OfType<swf.DataGridViewRow> ().Select (r => r.Index); }
		}

		public int RowHeight
		{
			get { return Control.RowTemplate.Height; }
			set { 
				Control.RowTemplate.Height = value;
				foreach (swf.DataGridViewRow row in Control.Rows) {
					row.Height = value;
				}
			}
		}

		public void SelectAll ()
		{
			Control.SelectAll ();
		}

		public void SelectRow (int row)
		{
			Control.Rows [row].Selected = true;
		}

		public void UnselectRow (int row)
		{
			Control.Rows [row].Selected = false;
		}

		public void UnselectAll ()
		{
			Control.ClearSelection ();
		}

		public virtual void Paint (GridColumnHandler column, System.Drawing.Graphics graphics, System.Drawing.Rectangle clipBounds, System.Drawing.Rectangle cellBounds, int rowIndex, swf.DataGridViewElementStates cellState, object value, object formattedValue, string errorText, swf.DataGridViewCellStyle cellStyle, swf.DataGridViewAdvancedBorderStyle advancedBorderStyle, ref swf.DataGridViewPaintParts paintParts)
		{
		}

		public virtual int GetRowOffset (GridColumnHandler column, int rowIndex)
		{
			return 0;
		}

		public virtual bool CellMouseClick (GridColumnHandler column, swf.MouseEventArgs e, int rowIndex)
		{
			return false;
		}
	}
}

=======
using System;
using swf = System.Windows.Forms;
using Eto.Forms;
using System.Linq;
using System.Collections.Generic;
using sd = System.Drawing;
using Eto.Drawing;
using Eto.Platform.Windows.Drawing;

namespace Eto.Platform.Windows.Forms.Controls
{
	public interface IGridHandler
	{
		void Paint (GridColumnHandler column, sd.Graphics graphics, sd.Rectangle clipBounds, sd.Rectangle cellBounds, int rowIndex, swf.DataGridViewElementStates cellState, object value, object formattedValue, string errorText, swf.DataGridViewCellStyle cellStyle, swf.DataGridViewAdvancedBorderStyle advancedBorderStyle, ref swf.DataGridViewPaintParts paintParts);
		int GetRowOffset (GridColumnHandler column, int rowIndex);
		bool CellMouseClick (GridColumnHandler column, swf.MouseEventArgs e, int rowIndex);
	}

	public abstract class GridHandler<W> : WindowsControl<swf.DataGridView, W>, IGrid, IGridHandler
		where W: Grid
	{
		ContextMenu contextMenu;
		ColumnCollection columns;

		protected abstract IGridItem GetItemAtRow (int row);

		public GridHandler ()
		{
			Control = new swf.DataGridView {
				VirtualMode = true,
				MultiSelect = false,
				SelectionMode = swf.DataGridViewSelectionMode.FullRowSelect,
				RowHeadersVisible = false,
				AllowUserToAddRows = false,
				AllowUserToResizeRows = false,
				AutoSizeColumnsMode = swf.DataGridViewAutoSizeColumnsMode.DisplayedCells,
				ColumnHeadersHeightSizeMode = swf.DataGridViewColumnHeadersHeightSizeMode.DisableResizing
			};
			Control.CellValueNeeded += (sender, e) => {
				var item = GetItemAtRow(e.RowIndex);
				var col = Widget.Columns [e.ColumnIndex].Handler as GridColumnHandler;
				if (item != null && col != null)
					e.Value = col.GetCellValue (item);
			};

			Control.CellValuePushed += (sender, e) => {
				var item = GetItemAtRow(e.RowIndex);
				var col = Widget.Columns [e.ColumnIndex].Handler as GridColumnHandler;
				if (item != null && col != null)
					col.SetCellValue (item, e.Value);
			};
			Control.RowPostPaint += HandleRowPostPaint;
		}

		bool handledAutoSize = false;
		void HandleRowPostPaint (object sender, swf.DataGridViewRowPostPaintEventArgs e)
		{
			if (handledAutoSize) return;

			handledAutoSize = true;
			int colNum = 0;
			foreach (var col in Widget.Columns) {
				var colHandler = col.Handler as GridColumnHandler;
				if (col.AutoSize) {
					Control.AutoResizeColumn (colNum, colHandler.Control.InheritedAutoSizeMode);
					var width = col.Width;
					colHandler.Control.AutoSizeMode = swf.DataGridViewAutoSizeColumnMode.None;
					col.Width = width;
				}
				colNum++;
			}
		}

		class FormattingArgs : GridCellFormatEventArgs
		{
			public swf.DataGridViewCellFormattingEventArgs Args { get; private set; }

			public FormattingArgs (swf.DataGridViewCellFormattingEventArgs args, GridColumn column, object item, int row)
				: base(column, item, row)
			{
				this.Args = args;
			}

			Font font;
			public override Eto.Drawing.Font Font
			{
				get {
					if (font == null)
						font = new Font (Column.Generator, new FontHandler (Args.CellStyle.Font));
					return font;
				}
				set {
					font = value;
					if (font != null)
						Args.CellStyle.Font = ((FontHandler)font.Handler).Control;
					else
						Args.CellStyle.Font = null;
				}
			}

			public override Eto.Drawing.Color BackgroundColor {
				get { return Args.CellStyle.BackColor.ToEto (); }
				set { Args.CellStyle.BackColor = value.ToSD (); }
			}

			public override Eto.Drawing.Color ForegroundColor {
				get { return Args.CellStyle.ForeColor.ToEto (); }
				set { Args.CellStyle.ForeColor = value.ToSD (); }
			}
		}

		public override void AttachEvent (string handler)
		{
			switch (handler) {
			case Grid.ColumnHeaderClickEvent:
				Control.ColumnHeaderMouseClick += (sender, e) => {
					Widget.OnColumnHeaderClick (new GridColumnEventArgs (Widget.Columns[e.ColumnIndex]));
				};
				break;
			case Grid.BeginCellEditEvent:
				Control.CellBeginEdit += (sender, e) => {
					var item = GetItemAtRow (e.RowIndex);
					var column = Widget.Columns [e.ColumnIndex];
					Widget.OnBeginCellEdit (new GridViewCellArgs (column, e.RowIndex, e.ColumnIndex, item));
				};
				break;
			case Grid.EndCellEditEvent:
				Control.CellEndEdit += (sender, e) => {
					var item = GetItemAtRow (e.RowIndex);
					var column = Widget.Columns [e.ColumnIndex];
					Widget.OnEndCellEdit (new GridViewCellArgs (column, e.RowIndex, e.ColumnIndex, item));
				};
				break;
			case Grid.SelectionChangedEvent:
				Control.SelectionChanged += delegate {
					Widget.OnSelectionChanged (EventArgs.Empty);
				};
				break;
			case Grid.CellFormattingEvent:
				Control.CellFormatting += (sender, e) => {
					var column = Widget.Columns[e.ColumnIndex];
					var item = GetItemAtRow (e.RowIndex);
					Widget.OnCellFormatting (new FormattingArgs(e, column, item, e.RowIndex));
				};
				break;
			default:
				base.AttachEvent (handler);
				break;
			}
		}

		public override void Initialize ()
		{
			base.Initialize ();
			columns = new ColumnCollection { Handler = this };
			columns.Register (Widget.Columns);
		}

		class ColumnCollection : EnumerableChangedHandler<GridColumn, GridColumnCollection>
		{
			public GridHandler<W> Handler { get; set; }

			public override void AddItem (GridColumn item)
			{
				var colhandler = (GridColumnHandler)item.Handler;
				colhandler.Setup (Handler);
				Handler.Control.Columns.Add (colhandler.Control);
			}

			public override void InsertItem (int index, GridColumn item)
			{
				var colhandler = (GridColumnHandler)item.Handler;
				colhandler.Setup (Handler);
				Handler.Control.Columns.Insert (index, colhandler.Control);
			}

			public override void RemoveItem (int index)
			{
				Handler.Control.Columns.RemoveAt (index);
			}

			public override void RemoveAllItems ()
			{
				Handler.Control.Columns.Clear ();
			}
		}

		public bool ShowHeader {
			get { return this.Control.ColumnHeadersVisible; }
			set { this.Control.ColumnHeadersVisible = value; }
		}

		public bool AllowColumnReordering {
			get { return this.Control.AllowUserToOrderColumns; }
			set { this.Control.AllowUserToOrderColumns = value; }
		}
		
		public ContextMenu ContextMenu {
			get { return contextMenu; }
			set {
				contextMenu = value;
				if (contextMenu != null)
					this.Control.ContextMenuStrip = ((ContextMenuHandler)contextMenu.Handler).Control;
				else
					this.Control.ContextMenuStrip = null;
			}
		}

		public bool AllowMultipleSelection {
			get { return Control.MultiSelect; }
			set { Control.MultiSelect = value; }
		}

		public IEnumerable<int> SelectedRows {
			get { return Control.SelectedRows.OfType<swf.DataGridViewRow> ().Select (r => r.Index); }
		}

		public int RowHeight
		{
			get { return Control.RowTemplate.Height; }
			set { 
				Control.RowTemplate.Height = value;
				foreach (swf.DataGridViewRow row in Control.Rows) {
					row.Height = value;
				}
			}
		}

		public void SelectAll ()
		{
			Control.SelectAll ();
		}

		public void SelectRow (int row)
		{
			Control.Rows [row].Selected = true;
		}

		public void UnselectRow (int row)
		{
			Control.Rows [row].Selected = false;
		}

		public void UnselectAll ()
		{
			Control.ClearSelection ();
		}

		public virtual void Paint (GridColumnHandler column, System.Drawing.Graphics graphics, System.Drawing.Rectangle clipBounds, System.Drawing.Rectangle cellBounds, int rowIndex, swf.DataGridViewElementStates cellState, object value, object formattedValue, string errorText, swf.DataGridViewCellStyle cellStyle, swf.DataGridViewAdvancedBorderStyle advancedBorderStyle, ref swf.DataGridViewPaintParts paintParts)
		{
		}

		public virtual int GetRowOffset (GridColumnHandler column, int rowIndex)
		{
			return 0;
		}

		public virtual bool CellMouseClick (GridColumnHandler column, swf.MouseEventArgs e, int rowIndex)
		{
			return false;
		}
	}
}
>>>>>>> cff29a2c
<|MERGE_RESOLUTION|>--- conflicted
+++ resolved
@@ -1,525 +1,264 @@
-<<<<<<< HEAD
-using System;
-using swf = System.Windows.Forms;
-using Eto.Forms;
-using System.Linq;
-using System.Collections.Generic;
-using sd = System.Drawing;
-using Eto.Drawing;
-using Eto.Platform.Windows.Drawing;
-
-namespace Eto.Platform.Windows.Forms.Controls
-{
-	public interface IGridHandler
-	{
-		void Paint (GridColumnHandler column, sd.Graphics graphics, sd.Rectangle clipBounds, sd.Rectangle cellBounds, int rowIndex, swf.DataGridViewElementStates cellState, object value, object formattedValue, string errorText, swf.DataGridViewCellStyle cellStyle, swf.DataGridViewAdvancedBorderStyle advancedBorderStyle, ref swf.DataGridViewPaintParts paintParts);
-		int GetRowOffset (GridColumnHandler column, int rowIndex);
-		bool CellMouseClick (GridColumnHandler column, swf.MouseEventArgs e, int rowIndex);
-	}
-
-	public abstract class GridHandler<W> : WindowsControl<swf.DataGridView, W>, IGrid, IGridHandler
-		where W: Grid
-	{
-		ContextMenu contextMenu;
-		ColumnCollection columns;
-
-		protected abstract IGridItem GetItemAtRow (int row);
-
-		public GridHandler ()
-		{
-			Control = new swf.DataGridView {
-				VirtualMode = true,
-				MultiSelect = false,
-				SelectionMode = swf.DataGridViewSelectionMode.FullRowSelect,
-				RowHeadersVisible = false,
-				AllowUserToAddRows = false,
-				AllowUserToResizeRows = false,
-				AutoSizeColumnsMode = swf.DataGridViewAutoSizeColumnsMode.DisplayedCells,
-				ColumnHeadersHeightSizeMode = swf.DataGridViewColumnHeadersHeightSizeMode.DisableResizing
-			};
-			Control.CellValueNeeded += (sender, e) => {
-				var item = GetItemAtRow(e.RowIndex);
-				var col = Widget.Columns [e.ColumnIndex].Handler as GridColumnHandler;
-				if (item != null && col != null)
-					e.Value = col.GetCellValue (item);
-			};
-
-			Control.CellValuePushed += (sender, e) => {
-				var item = GetItemAtRow(e.RowIndex);
-				var col = Widget.Columns [e.ColumnIndex].Handler as GridColumnHandler;
-				if (item != null && col != null)
-					col.SetCellValue (item, e.Value);
-			};
-			Control.RowPostPaint += HandleRowPostPaint;
-		}
-
-		bool handledAutoSize = false;
-		void HandleRowPostPaint (object sender, swf.DataGridViewRowPostPaintEventArgs e)
-		{
-			if (handledAutoSize) return;
-
-			handledAutoSize = true;
-			int colNum = 0;
-			foreach (var col in Widget.Columns) {
-				var colHandler = col.Handler as GridColumnHandler;
-				if (col.AutoSize) {
-					Control.AutoResizeColumn (colNum, colHandler.Control.InheritedAutoSizeMode);
-					var width = col.Width;
-					colHandler.Control.AutoSizeMode = swf.DataGridViewAutoSizeColumnMode.None;
-					col.Width = width;
-				}
-				colNum++;
-			}
-		}
-
-		class FormattingArgs : GridCellFormatEventArgs
-		{
-			public swf.DataGridViewCellFormattingEventArgs Args { get; private set; }
-
-			public FormattingArgs (swf.DataGridViewCellFormattingEventArgs args, GridColumn column, object item, int row)
-				: base(column, item, row)
-			{
-				this.Args = args;
-			}
-
-			Font font;
-			public override Eto.Drawing.Font Font {
-				get { return font; }
-				set {
-					font = value;
-					if (font != null)
-						Args.CellStyle.Font = ((FontHandler)font.Handler).Control;
-					else
-						Args.CellStyle.Font = null;
-				}
-			}
-
-			public override Eto.Drawing.Color BackgroundColor {
-				get { return Generator.Convert (Args.CellStyle.BackColor); }
-				set { Args.CellStyle.BackColor = Generator.Convert (value); }
-			}
-
-			public override Eto.Drawing.Color ForegroundColor {
-				get { return Generator.Convert (Args.CellStyle.ForeColor); }
-				set { Args.CellStyle.ForeColor = Generator.Convert (value); }
-			}
-		}
-
-		public override void AttachEvent (string handler)
-		{
-			switch (handler) {
-			case Grid.ColumnHeaderClickEvent:
-				Control.ColumnHeaderMouseClick += (sender, e) => {
-					Widget.OnColumnHeaderClick (new GridColumnEventArgs (Widget.Columns[e.ColumnIndex]));
-				};
-				break;
-			case Grid.BeginCellEditEvent:
-				Control.CellBeginEdit += (sender, e) => {
-					var item = GetItemAtRow (e.RowIndex);
-					var column = Widget.Columns [e.ColumnIndex];
-					Widget.OnBeginCellEdit (new GridViewCellArgs (column, e.RowIndex, e.ColumnIndex, item));
-				};
-				break;
-			case Grid.EndCellEditEvent:
-				Control.CellEndEdit += (sender, e) => {
-					var item = GetItemAtRow (e.RowIndex);
-					var column = Widget.Columns [e.ColumnIndex];
-					Widget.OnEndCellEdit (new GridViewCellArgs (column, e.RowIndex, e.ColumnIndex, item));
-				};
-				break;
-			case Grid.SelectionChangedEvent:
-				Control.SelectionChanged += delegate {
-					Widget.OnSelectionChanged (EventArgs.Empty);
-				};
-				break;
-			case Grid.CellFormattingEvent:
-				Control.CellFormatting += (sender, e) => {
-					var column = Widget.Columns[e.ColumnIndex];
-					var item = GetItemAtRow (e.RowIndex);
-					Widget.OnCellFormatting (new FormattingArgs(e, column, item, e.RowIndex));
-				};
-				break;
-			default:
-				base.AttachEvent (handler);
-				break;
-			}
-		}
-
-		public override void Initialize ()
-		{
-			base.Initialize ();
-			columns = new ColumnCollection { Handler = this };
-			columns.Register (Widget.Columns);
-		}
-
-		class ColumnCollection : EnumerableChangedHandler<GridColumn, GridColumnCollection>
-		{
-			public GridHandler<W> Handler { get; set; }
-
-			public override void AddItem (GridColumn item)
-			{
-				var colhandler = (GridColumnHandler)item.Handler;
-				colhandler.Setup (Handler);
-				Handler.Control.Columns.Add (colhandler.Control);
-			}
-
-			public override void InsertItem (int index, GridColumn item)
-			{
-				var colhandler = (GridColumnHandler)item.Handler;
-				colhandler.Setup (Handler);
-				Handler.Control.Columns.Insert (index, colhandler.Control);
-			}
-
-			public override void RemoveItem (int index)
-			{
-				Handler.Control.Columns.RemoveAt (index);
-			}
-
-			public override void RemoveAllItems ()
-			{
-				Handler.Control.Columns.Clear ();
-			}
-		}
-
-		public bool ShowHeader {
-			get { return this.Control.ColumnHeadersVisible; }
-			set { this.Control.ColumnHeadersVisible = value; }
-		}
-
-		public bool AllowColumnReordering {
-			get { return this.Control.AllowUserToOrderColumns; }
-			set { this.Control.AllowUserToOrderColumns = value; }
-		}
-		
-		public ContextMenu ContextMenu {
-			get { return contextMenu; }
-			set {
-				contextMenu = value;
-				if (contextMenu != null)
-					this.Control.ContextMenuStrip = ((ContextMenuHandler)contextMenu.Handler).Control;
-				else
-					this.Control.ContextMenuStrip = null;
-			}
-		}
-
-		public bool AllowMultipleSelection {
-			get { return Control.MultiSelect; }
-			set { Control.MultiSelect = value; }
-		}
-
-		public IEnumerable<int> SelectedRows {
-			get { return Control.SelectedRows.OfType<swf.DataGridViewRow> ().Select (r => r.Index); }
-		}
-
-		public int RowHeight
-		{
-			get { return Control.RowTemplate.Height; }
-			set { 
-				Control.RowTemplate.Height = value;
-				foreach (swf.DataGridViewRow row in Control.Rows) {
-					row.Height = value;
-				}
-			}
-		}
-
-		public void SelectAll ()
-		{
-			Control.SelectAll ();
-		}
-
-		public void SelectRow (int row)
-		{
-			Control.Rows [row].Selected = true;
-		}
-
-		public void UnselectRow (int row)
-		{
-			Control.Rows [row].Selected = false;
-		}
-
-		public void UnselectAll ()
-		{
-			Control.ClearSelection ();
-		}
-
-		public virtual void Paint (GridColumnHandler column, System.Drawing.Graphics graphics, System.Drawing.Rectangle clipBounds, System.Drawing.Rectangle cellBounds, int rowIndex, swf.DataGridViewElementStates cellState, object value, object formattedValue, string errorText, swf.DataGridViewCellStyle cellStyle, swf.DataGridViewAdvancedBorderStyle advancedBorderStyle, ref swf.DataGridViewPaintParts paintParts)
-		{
-		}
-
-		public virtual int GetRowOffset (GridColumnHandler column, int rowIndex)
-		{
-			return 0;
-		}
-
-		public virtual bool CellMouseClick (GridColumnHandler column, swf.MouseEventArgs e, int rowIndex)
-		{
-			return false;
-		}
-	}
-}
-
-=======
-using System;
-using swf = System.Windows.Forms;
-using Eto.Forms;
-using System.Linq;
-using System.Collections.Generic;
-using sd = System.Drawing;
-using Eto.Drawing;
-using Eto.Platform.Windows.Drawing;
-
-namespace Eto.Platform.Windows.Forms.Controls
-{
-	public interface IGridHandler
-	{
-		void Paint (GridColumnHandler column, sd.Graphics graphics, sd.Rectangle clipBounds, sd.Rectangle cellBounds, int rowIndex, swf.DataGridViewElementStates cellState, object value, object formattedValue, string errorText, swf.DataGridViewCellStyle cellStyle, swf.DataGridViewAdvancedBorderStyle advancedBorderStyle, ref swf.DataGridViewPaintParts paintParts);
-		int GetRowOffset (GridColumnHandler column, int rowIndex);
-		bool CellMouseClick (GridColumnHandler column, swf.MouseEventArgs e, int rowIndex);
-	}
-
-	public abstract class GridHandler<W> : WindowsControl<swf.DataGridView, W>, IGrid, IGridHandler
-		where W: Grid
-	{
-		ContextMenu contextMenu;
-		ColumnCollection columns;
-
-		protected abstract IGridItem GetItemAtRow (int row);
-
-		public GridHandler ()
-		{
-			Control = new swf.DataGridView {
-				VirtualMode = true,
-				MultiSelect = false,
-				SelectionMode = swf.DataGridViewSelectionMode.FullRowSelect,
-				RowHeadersVisible = false,
-				AllowUserToAddRows = false,
-				AllowUserToResizeRows = false,
-				AutoSizeColumnsMode = swf.DataGridViewAutoSizeColumnsMode.DisplayedCells,
-				ColumnHeadersHeightSizeMode = swf.DataGridViewColumnHeadersHeightSizeMode.DisableResizing
-			};
-			Control.CellValueNeeded += (sender, e) => {
-				var item = GetItemAtRow(e.RowIndex);
-				var col = Widget.Columns [e.ColumnIndex].Handler as GridColumnHandler;
-				if (item != null && col != null)
-					e.Value = col.GetCellValue (item);
-			};
-
-			Control.CellValuePushed += (sender, e) => {
-				var item = GetItemAtRow(e.RowIndex);
-				var col = Widget.Columns [e.ColumnIndex].Handler as GridColumnHandler;
-				if (item != null && col != null)
-					col.SetCellValue (item, e.Value);
-			};
-			Control.RowPostPaint += HandleRowPostPaint;
-		}
-
-		bool handledAutoSize = false;
-		void HandleRowPostPaint (object sender, swf.DataGridViewRowPostPaintEventArgs e)
-		{
-			if (handledAutoSize) return;
-
-			handledAutoSize = true;
-			int colNum = 0;
-			foreach (var col in Widget.Columns) {
-				var colHandler = col.Handler as GridColumnHandler;
-				if (col.AutoSize) {
-					Control.AutoResizeColumn (colNum, colHandler.Control.InheritedAutoSizeMode);
-					var width = col.Width;
-					colHandler.Control.AutoSizeMode = swf.DataGridViewAutoSizeColumnMode.None;
-					col.Width = width;
-				}
-				colNum++;
-			}
-		}
-
-		class FormattingArgs : GridCellFormatEventArgs
-		{
-			public swf.DataGridViewCellFormattingEventArgs Args { get; private set; }
-
-			public FormattingArgs (swf.DataGridViewCellFormattingEventArgs args, GridColumn column, object item, int row)
-				: base(column, item, row)
-			{
-				this.Args = args;
-			}
-
-			Font font;
-			public override Eto.Drawing.Font Font
-			{
-				get {
-					if (font == null)
-						font = new Font (Column.Generator, new FontHandler (Args.CellStyle.Font));
-					return font;
-				}
-				set {
-					font = value;
-					if (font != null)
-						Args.CellStyle.Font = ((FontHandler)font.Handler).Control;
-					else
-						Args.CellStyle.Font = null;
-				}
-			}
-
-			public override Eto.Drawing.Color BackgroundColor {
-				get { return Args.CellStyle.BackColor.ToEto (); }
-				set { Args.CellStyle.BackColor = value.ToSD (); }
-			}
-
-			public override Eto.Drawing.Color ForegroundColor {
-				get { return Args.CellStyle.ForeColor.ToEto (); }
-				set { Args.CellStyle.ForeColor = value.ToSD (); }
-			}
-		}
-
-		public override void AttachEvent (string handler)
-		{
-			switch (handler) {
-			case Grid.ColumnHeaderClickEvent:
-				Control.ColumnHeaderMouseClick += (sender, e) => {
-					Widget.OnColumnHeaderClick (new GridColumnEventArgs (Widget.Columns[e.ColumnIndex]));
-				};
-				break;
-			case Grid.BeginCellEditEvent:
-				Control.CellBeginEdit += (sender, e) => {
-					var item = GetItemAtRow (e.RowIndex);
-					var column = Widget.Columns [e.ColumnIndex];
-					Widget.OnBeginCellEdit (new GridViewCellArgs (column, e.RowIndex, e.ColumnIndex, item));
-				};
-				break;
-			case Grid.EndCellEditEvent:
-				Control.CellEndEdit += (sender, e) => {
-					var item = GetItemAtRow (e.RowIndex);
-					var column = Widget.Columns [e.ColumnIndex];
-					Widget.OnEndCellEdit (new GridViewCellArgs (column, e.RowIndex, e.ColumnIndex, item));
-				};
-				break;
-			case Grid.SelectionChangedEvent:
-				Control.SelectionChanged += delegate {
-					Widget.OnSelectionChanged (EventArgs.Empty);
-				};
-				break;
-			case Grid.CellFormattingEvent:
-				Control.CellFormatting += (sender, e) => {
-					var column = Widget.Columns[e.ColumnIndex];
-					var item = GetItemAtRow (e.RowIndex);
-					Widget.OnCellFormatting (new FormattingArgs(e, column, item, e.RowIndex));
-				};
-				break;
-			default:
-				base.AttachEvent (handler);
-				break;
-			}
-		}
-
-		public override void Initialize ()
-		{
-			base.Initialize ();
-			columns = new ColumnCollection { Handler = this };
-			columns.Register (Widget.Columns);
-		}
-
-		class ColumnCollection : EnumerableChangedHandler<GridColumn, GridColumnCollection>
-		{
-			public GridHandler<W> Handler { get; set; }
-
-			public override void AddItem (GridColumn item)
-			{
-				var colhandler = (GridColumnHandler)item.Handler;
-				colhandler.Setup (Handler);
-				Handler.Control.Columns.Add (colhandler.Control);
-			}
-
-			public override void InsertItem (int index, GridColumn item)
-			{
-				var colhandler = (GridColumnHandler)item.Handler;
-				colhandler.Setup (Handler);
-				Handler.Control.Columns.Insert (index, colhandler.Control);
-			}
-
-			public override void RemoveItem (int index)
-			{
-				Handler.Control.Columns.RemoveAt (index);
-			}
-
-			public override void RemoveAllItems ()
-			{
-				Handler.Control.Columns.Clear ();
-			}
-		}
-
-		public bool ShowHeader {
-			get { return this.Control.ColumnHeadersVisible; }
-			set { this.Control.ColumnHeadersVisible = value; }
-		}
-
-		public bool AllowColumnReordering {
-			get { return this.Control.AllowUserToOrderColumns; }
-			set { this.Control.AllowUserToOrderColumns = value; }
-		}
-		
-		public ContextMenu ContextMenu {
-			get { return contextMenu; }
-			set {
-				contextMenu = value;
-				if (contextMenu != null)
-					this.Control.ContextMenuStrip = ((ContextMenuHandler)contextMenu.Handler).Control;
-				else
-					this.Control.ContextMenuStrip = null;
-			}
-		}
-
-		public bool AllowMultipleSelection {
-			get { return Control.MultiSelect; }
-			set { Control.MultiSelect = value; }
-		}
-
-		public IEnumerable<int> SelectedRows {
-			get { return Control.SelectedRows.OfType<swf.DataGridViewRow> ().Select (r => r.Index); }
-		}
-
-		public int RowHeight
-		{
-			get { return Control.RowTemplate.Height; }
-			set { 
-				Control.RowTemplate.Height = value;
-				foreach (swf.DataGridViewRow row in Control.Rows) {
-					row.Height = value;
-				}
-			}
-		}
-
-		public void SelectAll ()
-		{
-			Control.SelectAll ();
-		}
-
-		public void SelectRow (int row)
-		{
-			Control.Rows [row].Selected = true;
-		}
-
-		public void UnselectRow (int row)
-		{
-			Control.Rows [row].Selected = false;
-		}
-
-		public void UnselectAll ()
-		{
-			Control.ClearSelection ();
-		}
-
-		public virtual void Paint (GridColumnHandler column, System.Drawing.Graphics graphics, System.Drawing.Rectangle clipBounds, System.Drawing.Rectangle cellBounds, int rowIndex, swf.DataGridViewElementStates cellState, object value, object formattedValue, string errorText, swf.DataGridViewCellStyle cellStyle, swf.DataGridViewAdvancedBorderStyle advancedBorderStyle, ref swf.DataGridViewPaintParts paintParts)
-		{
-		}
-
-		public virtual int GetRowOffset (GridColumnHandler column, int rowIndex)
-		{
-			return 0;
-		}
-
-		public virtual bool CellMouseClick (GridColumnHandler column, swf.MouseEventArgs e, int rowIndex)
-		{
-			return false;
-		}
-	}
-}
->>>>>>> cff29a2c
+using System;
+using swf = System.Windows.Forms;
+using Eto.Forms;
+using System.Linq;
+using System.Collections.Generic;
+using sd = System.Drawing;
+using Eto.Drawing;
+using Eto.Platform.Windows.Drawing;
+
+namespace Eto.Platform.Windows.Forms.Controls
+{
+	public interface IGridHandler
+	{
+		void Paint (GridColumnHandler column, sd.Graphics graphics, sd.Rectangle clipBounds, sd.Rectangle cellBounds, int rowIndex, swf.DataGridViewElementStates cellState, object value, object formattedValue, string errorText, swf.DataGridViewCellStyle cellStyle, swf.DataGridViewAdvancedBorderStyle advancedBorderStyle, ref swf.DataGridViewPaintParts paintParts);
+		int GetRowOffset (GridColumnHandler column, int rowIndex);
+		bool CellMouseClick (GridColumnHandler column, swf.MouseEventArgs e, int rowIndex);
+	}
+
+	public abstract class GridHandler<W> : WindowsControl<swf.DataGridView, W>, IGrid, IGridHandler
+		where W: Grid
+	{
+		ContextMenu contextMenu;
+		ColumnCollection columns;
+
+		protected abstract IGridItem GetItemAtRow (int row);
+
+		public GridHandler ()
+		{
+			Control = new swf.DataGridView {
+				VirtualMode = true,
+				MultiSelect = false,
+				SelectionMode = swf.DataGridViewSelectionMode.FullRowSelect,
+				RowHeadersVisible = false,
+				AllowUserToAddRows = false,
+				AllowUserToResizeRows = false,
+				AutoSizeColumnsMode = swf.DataGridViewAutoSizeColumnsMode.DisplayedCells,
+				ColumnHeadersHeightSizeMode = swf.DataGridViewColumnHeadersHeightSizeMode.DisableResizing
+			};
+			Control.CellValueNeeded += (sender, e) => {
+				var item = GetItemAtRow(e.RowIndex);
+				var col = Widget.Columns [e.ColumnIndex].Handler as GridColumnHandler;
+				if (item != null && col != null)
+					e.Value = col.GetCellValue (item);
+			};
+
+			Control.CellValuePushed += (sender, e) => {
+				var item = GetItemAtRow(e.RowIndex);
+				var col = Widget.Columns [e.ColumnIndex].Handler as GridColumnHandler;
+				if (item != null && col != null)
+					col.SetCellValue (item, e.Value);
+			};
+			Control.RowPostPaint += HandleRowPostPaint;
+		}
+
+		bool handledAutoSize = false;
+		void HandleRowPostPaint (object sender, swf.DataGridViewRowPostPaintEventArgs e)
+		{
+			if (handledAutoSize) return;
+
+			handledAutoSize = true;
+			int colNum = 0;
+			foreach (var col in Widget.Columns) {
+				var colHandler = col.Handler as GridColumnHandler;
+				if (col.AutoSize) {
+					Control.AutoResizeColumn (colNum, colHandler.Control.InheritedAutoSizeMode);
+					var width = col.Width;
+					colHandler.Control.AutoSizeMode = swf.DataGridViewAutoSizeColumnMode.None;
+					col.Width = width;
+				}
+				colNum++;
+			}
+		}
+
+		class FormattingArgs : GridCellFormatEventArgs
+		{
+			public swf.DataGridViewCellFormattingEventArgs Args { get; private set; }
+
+			public FormattingArgs (swf.DataGridViewCellFormattingEventArgs args, GridColumn column, object item, int row)
+				: base(column, item, row)
+			{
+				this.Args = args;
+			}
+
+			Font font;
+			public override Eto.Drawing.Font Font
+			{
+				get {
+					if (font == null)
+						font = new Font (Column.Generator, new FontHandler (Args.CellStyle.Font));
+					return font;
+				}
+				set {
+					font = value;
+					if (font != null)
+						Args.CellStyle.Font = ((FontHandler)font.Handler).Control;
+					else
+						Args.CellStyle.Font = null;
+				}
+			}
+
+			public override Eto.Drawing.Color BackgroundColor {
+				get { return Args.CellStyle.BackColor.ToEto (); }
+				set { Args.CellStyle.BackColor = value.ToSD (); }
+			}
+
+			public override Eto.Drawing.Color ForegroundColor {
+				get { return Args.CellStyle.ForeColor.ToEto (); }
+				set { Args.CellStyle.ForeColor = value.ToSD (); }
+			}
+		}
+
+		public override void AttachEvent (string handler)
+		{
+			switch (handler) {
+			case Grid.ColumnHeaderClickEvent:
+				Control.ColumnHeaderMouseClick += (sender, e) => {
+					Widget.OnColumnHeaderClick (new GridColumnEventArgs (Widget.Columns[e.ColumnIndex]));
+				};
+				break;
+			case Grid.BeginCellEditEvent:
+				Control.CellBeginEdit += (sender, e) => {
+					var item = GetItemAtRow (e.RowIndex);
+					var column = Widget.Columns [e.ColumnIndex];
+					Widget.OnBeginCellEdit (new GridViewCellArgs (column, e.RowIndex, e.ColumnIndex, item));
+				};
+				break;
+			case Grid.EndCellEditEvent:
+				Control.CellEndEdit += (sender, e) => {
+					var item = GetItemAtRow (e.RowIndex);
+					var column = Widget.Columns [e.ColumnIndex];
+					Widget.OnEndCellEdit (new GridViewCellArgs (column, e.RowIndex, e.ColumnIndex, item));
+				};
+				break;
+			case Grid.SelectionChangedEvent:
+				Control.SelectionChanged += delegate {
+					Widget.OnSelectionChanged (EventArgs.Empty);
+				};
+				break;
+			case Grid.CellFormattingEvent:
+				Control.CellFormatting += (sender, e) => {
+					var column = Widget.Columns[e.ColumnIndex];
+					var item = GetItemAtRow (e.RowIndex);
+					Widget.OnCellFormatting (new FormattingArgs(e, column, item, e.RowIndex));
+				};
+				break;
+			default:
+				base.AttachEvent (handler);
+				break;
+			}
+		}
+
+		public override void Initialize ()
+		{
+			base.Initialize ();
+			columns = new ColumnCollection { Handler = this };
+			columns.Register (Widget.Columns);
+		}
+
+		class ColumnCollection : EnumerableChangedHandler<GridColumn, GridColumnCollection>
+		{
+			public GridHandler<W> Handler { get; set; }
+
+			public override void AddItem (GridColumn item)
+			{
+				var colhandler = (GridColumnHandler)item.Handler;
+				colhandler.Setup (Handler);
+				Handler.Control.Columns.Add (colhandler.Control);
+			}
+
+			public override void InsertItem (int index, GridColumn item)
+			{
+				var colhandler = (GridColumnHandler)item.Handler;
+				colhandler.Setup (Handler);
+				Handler.Control.Columns.Insert (index, colhandler.Control);
+			}
+
+			public override void RemoveItem (int index)
+			{
+				Handler.Control.Columns.RemoveAt (index);
+			}
+
+			public override void RemoveAllItems ()
+			{
+				Handler.Control.Columns.Clear ();
+			}
+		}
+
+		public bool ShowHeader {
+			get { return this.Control.ColumnHeadersVisible; }
+			set { this.Control.ColumnHeadersVisible = value; }
+		}
+
+		public bool AllowColumnReordering {
+			get { return this.Control.AllowUserToOrderColumns; }
+			set { this.Control.AllowUserToOrderColumns = value; }
+		}
+		
+		public ContextMenu ContextMenu {
+			get { return contextMenu; }
+			set {
+				contextMenu = value;
+				if (contextMenu != null)
+					this.Control.ContextMenuStrip = ((ContextMenuHandler)contextMenu.Handler).Control;
+				else
+					this.Control.ContextMenuStrip = null;
+			}
+		}
+
+		public bool AllowMultipleSelection {
+			get { return Control.MultiSelect; }
+			set { Control.MultiSelect = value; }
+		}
+
+		public IEnumerable<int> SelectedRows {
+			get { return Control.SelectedRows.OfType<swf.DataGridViewRow> ().Select (r => r.Index); }
+		}
+
+		public int RowHeight
+		{
+			get { return Control.RowTemplate.Height; }
+			set { 
+				Control.RowTemplate.Height = value;
+				foreach (swf.DataGridViewRow row in Control.Rows) {
+					row.Height = value;
+				}
+			}
+		}
+
+		public void SelectAll ()
+		{
+			Control.SelectAll ();
+		}
+
+		public void SelectRow (int row)
+		{
+			Control.Rows [row].Selected = true;
+		}
+
+		public void UnselectRow (int row)
+		{
+			Control.Rows [row].Selected = false;
+		}
+
+		public void UnselectAll ()
+		{
+			Control.ClearSelection ();
+		}
+
+		public virtual void Paint (GridColumnHandler column, System.Drawing.Graphics graphics, System.Drawing.Rectangle clipBounds, System.Drawing.Rectangle cellBounds, int rowIndex, swf.DataGridViewElementStates cellState, object value, object formattedValue, string errorText, swf.DataGridViewCellStyle cellStyle, swf.DataGridViewAdvancedBorderStyle advancedBorderStyle, ref swf.DataGridViewPaintParts paintParts)
+		{
+		}
+
+		public virtual int GetRowOffset (GridColumnHandler column, int rowIndex)
+		{
+			return 0;
+		}
+
+		public virtual bool CellMouseClick (GridColumnHandler column, swf.MouseEventArgs e, int rowIndex)
+		{
+			return false;
+		}
+	}
+}
+