<?xml version="1.0" encoding="utf-8"?>
<Project DefaultTargets="Build" ToolsVersion="4.0" xmlns="http://schemas.microsoft.com/developer/msbuild/2003">
  <PropertyGroup>
    <Configuration Condition=" '$(Configuration)' == '' ">Debug</Configuration>
    <Platform Condition=" '$(Platform)' == '' ">AnyCPU</Platform>
    <ProductVersion>10.0.0</ProductVersion>
    <SchemaVersion>2.0</SchemaVersion>
    <ProjectGuid>{83452633-C37C-490F-852A-3ADE0A2CF0D4}</ProjectGuid>
    <ProjectTypeGuids>{6BC8ED88-2882-458C-8E55-DFD12B67127B};{FAE04EC0-301F-11D3-BF4B-00C04F79EFBC}</ProjectTypeGuids>
    <OutputType>Library</OutputType>
    <RootNamespace>Eto</RootNamespace>
  </PropertyGroup>
  <PropertyGroup Condition=" '$(Configuration)|$(Platform)' == 'Debug|AnyCPU' ">
    <DebugSymbols>True</DebugSymbols>
    <DebugType>full</DebugType>
    <Optimize>False</Optimize>
    <OutputPath>bin\iOS\Debug</OutputPath>
    <DefineConstants>DEBUG;MOBILE</DefineConstants>
    <ErrorReport>prompt</ErrorReport>
    <WarningLevel>4</WarningLevel>
    <ConsolePause>False</ConsolePause>
    <AssemblyName>Eto</AssemblyName>
  </PropertyGroup>
  <PropertyGroup Condition=" '$(Configuration)|$(Platform)' == 'Release|AnyCPU' ">
    <DebugType>none</DebugType>
    <Optimize>False</Optimize>
    <OutputPath>bin\iOS\Release</OutputPath>
    <ErrorReport>prompt</ErrorReport>
    <WarningLevel>4</WarningLevel>
    <ConsolePause>False</ConsolePause>
    <DefineConstants>MOBILE</DefineConstants>
    <AssemblyName>Eto</AssemblyName>
  </PropertyGroup>
  <PropertyGroup Condition=" '$(Configuration)|$(Platform)' == 'iPhoneSimulator|AnyCPU' ">
    <DebugType>none</DebugType>
    <Optimize>False</Optimize>
    <OutputPath>bin\iPhoneSimulator</OutputPath>
    <WarningLevel>4</WarningLevel>
    <AssemblyName>EtoiOS</AssemblyName>
  </PropertyGroup>
  <PropertyGroup Condition=" '$(Configuration)|$(Platform)' == 'Debug|iPhoneSimulator' ">
    <DebugType>none</DebugType>
    <Optimize>False</Optimize>
    <OutputPath>bin\iPhoneSimulator\Debug</OutputPath>
    <WarningLevel>4</WarningLevel>
    <AssemblyName>EtoiOS</AssemblyName>
    <MtouchLink>None</MtouchLink>
  </PropertyGroup>
  <PropertyGroup Condition=" '$(Configuration)|$(Platform)' == 'Release|iPhoneSimulator' ">
    <DebugType>none</DebugType>
    <Optimize>False</Optimize>
    <OutputPath>bin\iPhoneSimulator\Release</OutputPath>
    <WarningLevel>4</WarningLevel>
    <AssemblyName>EtoiOS</AssemblyName>
    <MtouchLink>None</MtouchLink>
  </PropertyGroup>
  <PropertyGroup Condition=" '$(Configuration)|$(Platform)' == 'Ad-Hoc|iPhone' ">
    <DebugType>none</DebugType>
    <Optimize>False</Optimize>
    <OutputPath>bin\iPhone\Ad-Hoc</OutputPath>
    <WarningLevel>4</WarningLevel>
    <AssemblyName>EtoiOS</AssemblyName>
    <CodesignKey>iPhone Developer</CodesignKey>
  </PropertyGroup>
  <PropertyGroup Condition=" '$(Configuration)|$(Platform)' == 'Debug|iPhone' ">
    <DebugType>none</DebugType>
    <Optimize>False</Optimize>
    <OutputPath>bin\iPhone\Debug</OutputPath>
    <WarningLevel>4</WarningLevel>
    <AssemblyName>EtoiOS</AssemblyName>
    <CodesignKey>iPhone Developer</CodesignKey>
  </PropertyGroup>
  <PropertyGroup Condition=" '$(Configuration)|$(Platform)' == 'AppStore|iPhone' ">
    <DebugType>none</DebugType>
    <Optimize>False</Optimize>
    <OutputPath>bin\iPhone\AppStore</OutputPath>
    <WarningLevel>4</WarningLevel>
    <AssemblyName>EtoiOS</AssemblyName>
    <CodesignKey>iPhone Developer</CodesignKey>
  </PropertyGroup>
  <PropertyGroup Condition=" '$(Configuration)|$(Platform)' == 'Release|iPhone' ">
    <DebugType>none</DebugType>
    <Optimize>False</Optimize>
    <OutputPath>bin\iPhone\Release</OutputPath>
    <WarningLevel>4</WarningLevel>
    <AssemblyName>EtoiOS</AssemblyName>
    <CodesignKey>iPhone Developer</CodesignKey>
  </PropertyGroup>
  <Import Project="$(MSBuildBinPath)\Microsoft.CSharp.targets" />
  <ItemGroup>
    <Compile Include="AssemblyInfo.cs" />
    <Compile Include="EtoEnvironment.cs" />
    <Compile Include="EtoException.cs" />
    <Compile Include="Generator.cs" />
    <Compile Include="InstanceWidget.cs" />
    <Compile Include="Resources.cs" />
    <Compile Include="WeakEventHandler.cs" />
    <Compile Include="Widget.cs" />
    <Compile Include="WidgetHandler.cs" />
    <Compile Include="Drawing\Bitmap.cs" />
    <Compile Include="Drawing\Color.cs" />
    <Compile Include="Drawing\Font.cs" />
    <Compile Include="Drawing\Graphics.cs" />
    <Compile Include="Drawing\Icon.cs" />
    <Compile Include="Drawing\Image.cs" />
    <Compile Include="Drawing\IndexedBitmap.cs" />
    <Compile Include="Drawing\Padding.cs" />
    <Compile Include="Drawing\Palette.cs" />
    <Compile Include="Drawing\Point.cs" />
    <Compile Include="Drawing\PointF.cs" />
    <Compile Include="Drawing\Rectangle.cs" />
    <Compile Include="Drawing\RectangleF.cs" />
    <Compile Include="Drawing\Size.cs" />
    <Compile Include="Drawing\SizeF.cs" />
    <Compile Include="IO\DiskDirectoryInfo.cs" />
    <Compile Include="IO\DiskFileInfo.cs" />
    <Compile Include="IO\EtoDirectoryInfo.cs" />
    <Compile Include="IO\EtoDriveInfo.cs" />
    <Compile Include="IO\EtoFileInfo.cs" />
    <Compile Include="IO\EtoSystemObjectInfo.cs" />
    <Compile Include="IO\SystemIcons.cs" />
    <Compile Include="IO\VirtualDirectoryInfo.cs" />
    <Compile Include="IO\VirtualDirectoryType.cs" />
    <Compile Include="IO\VirtualFileEntry.cs" />
    <Compile Include="IO\VirtualFileInfo.cs" />
    <Compile Include="Misc\Platform.cs" />
    <Compile Include="Forms\Application.cs" />
    <Compile Include="Forms\Container.cs" />
    <Compile Include="Forms\Dialog.cs" />
    <Compile Include="Forms\FileDialog.cs" />
    <Compile Include="Forms\Form.cs" />
    <Compile Include="Forms\GenerateActionArgs.cs" />
    <Compile Include="Forms\Key.cs" />
    <Compile Include="Forms\MessageBox.cs" />
    <Compile Include="Forms\OpenFileDialog.cs" />
    <Compile Include="Forms\SaveFileDialog.cs" />
    <Compile Include="Forms\SelectFolderDialog.cs" />
    <Compile Include="Forms\Window.cs" />
    <Compile Include="Forms\Actions\ActionItem.cs" />
    <Compile Include="Forms\Actions\ActionItemCollection.cs" />
    <Compile Include="Forms\Actions\BaseAction.cs" />
    <Compile Include="Forms\Actions\ButtonAction.cs" />
    <Compile Include="Forms\Actions\CheckAction.cs" />
    <Compile Include="Forms\Actions\RadioAction.cs" />
    <Compile Include="Forms\Controls\Button.cs" />
    <Compile Include="Forms\Controls\CheckBox.cs" />
    <Compile Include="Forms\Controls\ComboBox.cs" />
    <Compile Include="Forms\Controls\Control.cs" />
    <Compile Include="Forms\Controls\Drawable.cs" />
    <Compile Include="Forms\Controls\GroupBox.cs" />
    <Compile Include="Forms\Controls\ImageView.cs" />
    <Compile Include="Forms\Controls\KeyPressEventArgs.cs" />
    <Compile Include="Forms\Controls\Label.cs" />
    <Compile Include="Forms\Controls\ListBox.cs" />
    <Compile Include="Forms\Controls\ListControl.cs" />
    <Compile Include="Forms\Controls\MouseEventArgs.cs" />
    <Compile Include="Forms\Controls\NumericUpDown.cs" />
    <Compile Include="Forms\Controls\Panel.cs" />
    <Compile Include="Forms\Controls\RadioButton.cs" />
    <Compile Include="Forms\Controls\Scrollable.cs" />
    <Compile Include="Forms\Controls\Splitter.cs" />
    <Compile Include="Forms\Controls\TabControl.cs" />
    <Compile Include="Forms\Controls\TabPage.cs" />
    <Compile Include="Forms\Controls\TextArea.cs" />
    <Compile Include="Forms\Controls\TextBox.cs" />
    <Compile Include="Forms\Controls\TextControl.cs" />
    <Compile Include="Forms\Controls\TreeView.cs" />
    <Compile Include="Forms\ToolBar\CheckToolBarButton.cs" />
    <Compile Include="Forms\ToolBar\SeparatorToolBarItem.cs" />
    <Compile Include="Forms\ToolBar\ToolBar.cs" />
    <Compile Include="Forms\ToolBar\ToolBarButton.cs" />
    <Compile Include="Forms\ToolBar\ToolBarItem.cs" />
    <Compile Include="CancelEventHandler.cs" />
    <Compile Include="Forms\Controls\Navigation.cs" />
    <Compile Include="Forms\Actions\ActionCollection.cs" />
    <Compile Include="Drawing\BitmapData.cs" />
    <Compile Include="Forms\UITimer.cs" />
    <Compile Include="Forms\Clipboard.cs" />
    <Compile Include="Forms\CommonDialog.cs" />
    <Compile Include="Drawing\GraphicsPath.cs" />
    <Compile Include="Drawing\XmlExtensions.cs" />
    <Compile Include="Forms\ColorDialog.cs" />
    <Compile Include="Forms\Controls\DateTimePicker.cs" />
    <Compile Include="Forms\Controls\WebView.cs" />
    <Compile Include="Style.cs" />
    <Compile Include="Forms\Controls\Scrollable.mobile.cs" />
    <Compile Include="Forms\ListItem.cs" />
    <Compile Include="Forms\Controls\EnumComboBox.cs" />
    <Compile Include="Drawing\ColorCMYK.cs" />
    <Compile Include="Drawing\ColorHSB.cs" />
    <Compile Include="Drawing\ColorHSL.cs" />
    <Compile Include="Forms\Controls\Slider.cs" />
    <Compile Include="Forms\Controls\NavigationItem.cs" />
    <Compile Include="Forms\Controls\Drawable.mobile.cs" />
    <Compile Include="Drawing\ColorConverter.cs" />
    <Compile Include="Drawing\PaddingConverter.cs" />
    <Compile Include="Drawing\PointConverter.cs" />
    <Compile Include="Drawing\PointFConverter.cs" />
    <Compile Include="Drawing\RectangleConverter.cs" />
    <Compile Include="Drawing\RectangleFConverter.cs" />
    <Compile Include="Drawing\SizeConverter.cs" />
    <Compile Include="Drawing\SizeFConverter.cs" />
    <Compile Include="Forms\Layout\DockLayout.cs" />
    <Compile Include="Forms\Layout\DynamicControl.cs" />
    <Compile Include="Forms\Layout\DynamicItem.cs" />
    <Compile Include="Forms\Layout\DynamicLayout.cs" />
    <Compile Include="Forms\Layout\DynamicTable.cs" />
    <Compile Include="Forms\Layout\PixelLayout.cs" />
    <Compile Include="Forms\Layout\TableLayout.cs" />
    <Compile Include="Forms\Controls\CommonControl.cs" />
    <Compile Include="Forms\Controls\GridColumn.cs" />
    <Compile Include="Forms\Controls\GridItem.cs" />
    <Compile Include="Forms\Controls\GridView.cs" />
    <Compile Include="Forms\Controls\PasswordBox.cs" />
    <Compile Include="Forms\Controls\ProgressBar.cs" />
    <Compile Include="Forms\Cursor.cs" />
    <Compile Include="Forms\DataStoreVirtualCollection.cs" />
    <Compile Include="CollectionChangedHandler.cs" />
    <Compile Include="Forms\ToolBar\ToolBarActionItem.cs" />
    <Compile Include="Forms\IDataStore.cs" />
    <Compile Include="Binding\Binding.cs" />
    <Compile Include="Binding\BindingChangedEventArgs.cs" />
    <Compile Include="Binding\BindingChangingEventArgs.cs" />
    <Compile Include="Binding\BindingCollection.cs" />
    <Compile Include="Binding\BindingExtensions.cs" />
    <Compile Include="Binding\ColumnBinding.cs" />
    <Compile Include="Binding\DualBinding.cs" />
    <Compile Include="Binding\ObjectBinding.cs" />
    <Compile Include="Binding\PropertyBinding.cs" />
    <Compile Include="ResourceNotFoundException.cs" />
    <Compile Include="Forms\Cells\Cell.cs" />
    <Compile Include="Forms\Cells\CheckBoxCell.cs" />
    <Compile Include="Forms\Cells\ComboBoxCell.cs" />
    <Compile Include="Forms\Cells\ImageTextCell.cs" />
    <Compile Include="Forms\Cells\ImageViewCell.cs" />
    <Compile Include="Forms\Cells\SingleValueCell.cs" />
    <Compile Include="Forms\Cells\TextBoxCell.cs" />
    <Compile Include="Forms\Controls\Grid.cs" />
    <Compile Include="Forms\Controls\TreeGridItem.cs" />
    <Compile Include="Forms\Controls\TreeGridView.cs" />
    <Compile Include="Forms\Controls\TreeItem.cs" />
    <Compile Include="Threading\Thread.cs" />
    <Compile Include="Binding\DirectBinding.cs" />
    <Compile Include="Binding\IndirectBinding.cs" />
    <Compile Include="Generators.cs" />
    <Compile Include="PropertyStore.cs" />
    <Compile Include="OperatingSystemPlatform.cs" />
    <Compile Include="Drawing\Colors.cs" />
    <Compile Include="XmlExtensions.cs" />
    <Compile Include="EtoMemberIdentifier.cs" />
    <Compile Include="..\GlobalAssemblyInfo.cs">
      <Link>GlobalAssemblyInfo.cs</Link>
    </Compile>
    <Compile Include="Forms\Printing\PageSettings.cs" />
    <Compile Include="Forms\Printing\PrintDialog.cs" />
    <Compile Include="Forms\Printing\PrintDocument.cs" />
    <Compile Include="Forms\Printing\PrintPageEventArgs.cs" />
    <Compile Include="Forms\Printing\PrintSettings.cs" />
    <Compile Include="HandlerInvalidException.cs" />
    <Compile Include="Drawing\ImageConverter.cs" />
    <Compile Include="Drawing\Region.cs" />
    <Compile Include="Forms\Range.cs" />
    <Compile Include="NamespaceInfo.cs" />
    <Compile Include="In32ArrayConverter.cs" />
    <Compile Include="Drawing\FontFamilies.cs" />
    <Compile Include="Drawing\FontFamily.cs" />
    <Compile Include="Drawing\Fonts.cs" />
    <Compile Include="Drawing\FontTypeface.cs" />
    <Compile Include="Forms\FontDialog.cs" />
    <Compile Include="Forms\Layout\Layout.cs" />
    <Compile Include="ContentProperty.cs" />
<<<<<<< HEAD
    <Compile Include="Drawing\Matrix.cs" />
=======
    <Compile Include="Drawing\ImageInterpolation.cs" />
    <Compile Include="Drawing\PixelOffsetMode.cs" />
>>>>>>> 65d0c9be
  </ItemGroup>
  <ItemGroup>
    <Folder Include="Forms\" />
    <Folder Include="Forms\Menu\" />
    <Folder Include="Threading\" />
  </ItemGroup>
  <ItemGroup>
    <None Include="Info.plist" />
  </ItemGroup>
  <ItemGroup>
    <Reference Include="System.Core" />
    <Reference Include="System" />
    <Reference Include="System.Xml" />
  </ItemGroup>
</Project><|MERGE_RESOLUTION|>--- conflicted
+++ resolved
@@ -269,12 +269,9 @@
     <Compile Include="Forms\FontDialog.cs" />
     <Compile Include="Forms\Layout\Layout.cs" />
     <Compile Include="ContentProperty.cs" />
-<<<<<<< HEAD
     <Compile Include="Drawing\Matrix.cs" />
-=======
     <Compile Include="Drawing\ImageInterpolation.cs" />
     <Compile Include="Drawing\PixelOffsetMode.cs" />
->>>>>>> 65d0c9be
   </ItemGroup>
   <ItemGroup>
     <Folder Include="Forms\" />
