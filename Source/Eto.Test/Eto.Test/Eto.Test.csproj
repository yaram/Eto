﻿<?xml version="1.0" encoding="utf-8"?>
<Project DefaultTargets="Build" ToolsVersion="4.0" xmlns="http://schemas.microsoft.com/developer/msbuild/2003">
  <PropertyGroup>
    <Configuration Condition=" '$(Configuration)' == '' ">Debug</Configuration>
    <Platform Condition=" '$(Platform)' == '' ">AnyCPU</Platform>
    <ProductVersion>10.0.0</ProductVersion>
    <SchemaVersion>2.0</SchemaVersion>
    <ProjectGuid>{F8F400B8-A2F6-4342-82F6-D6D8B544A7E5}</ProjectGuid>
    <OutputType>Library</OutputType>
    <RootNamespace>Eto.Test</RootNamespace>
    <AssemblyName>Eto.Test</AssemblyName>
  </PropertyGroup>
  <PropertyGroup Condition=" '$(Configuration)|$(Platform)' == 'Debug|AnyCPU' ">
    <DebugSymbols>True</DebugSymbols>
    <DebugType>full</DebugType>
    <Optimize>False</Optimize>
    <OutputPath>bin\Debug</OutputPath>
    <DefineConstants>DEBUG;DESKTOP;XAML</DefineConstants>
    <ErrorReport>prompt</ErrorReport>
    <WarningLevel>4</WarningLevel>
    <ConsolePause>False</ConsolePause>
    <AllowUnsafeBlocks>True</AllowUnsafeBlocks>
  </PropertyGroup>
  <PropertyGroup Condition=" '$(Configuration)|$(Platform)' == 'Release|AnyCPU' ">
    <DebugType>none</DebugType>
    <Optimize>False</Optimize>
    <OutputPath>bin\Release</OutputPath>
    <ErrorReport>prompt</ErrorReport>
    <WarningLevel>4</WarningLevel>
    <ConsolePause>False</ConsolePause>
    <AllowUnsafeBlocks>True</AllowUnsafeBlocks>
    <DefineConstants>DESKTOP;XAML</DefineConstants>
  </PropertyGroup>
  <ItemGroup>
    <Reference Include="System" />
    <Reference Include="System.Core" />
  </ItemGroup>
  <Import Project="$(MSBuildBinPath)\Microsoft.CSharp.targets" />
  <ItemGroup>
    <Compile Include="Log.cs" />
    <Compile Include="Sections\Behaviors\BadgeLabelSection.cs" />
    <Compile Include="Sections\Controls\ImageViewSection.cs" />
    <Compile Include="Sections\Controls\PasswordBoxSection.cs" />
    <Compile Include="Sections\Controls\TreeViewSection.cs" />
    <Compile Include="Sections\Dialogs\ColorDialogSection.cs" />
    <Compile Include="Sections\Dialogs\SelectFolderSection.cs" />
    <Compile Include="Sections\Drawing\BitmapSection.cs" />
    <Compile Include="Sections\Drawing\AntialiasSection.cs" />
    <Compile Include="Sections\Drawing\DrawTextSection.cs" />
    <Compile Include="Sections\Drawing\FontsSection.cs" />
    <Compile Include="Sections\Drawing\PathSection.cs" />
    <Compile Include="Sections\Layouts\ScrollingLayouts\PixelLayoutExpansion.cs" />
    <Compile Include="Sections\Layouts\ScrollingLayouts\DockLayoutExpansion.cs" />
    <Compile Include="Sections\Layouts\TableLayoutSection\RuntimeSection.cs" />
    <Compile Include="Sections\Layouts\TableLayoutSection\ScalingSection.cs" />
    <Compile Include="Sections\Layouts\TableLayoutSection\SpacingSection.cs" />
    <Compile Include="TestApplication.cs" />
    <Compile Include="MainForm.cs" />
    <Compile Include="Dialogs\About.cs" />
    <Compile Include="Actions\About.cs" />
    <Compile Include="Actions\Quit.cs" />
    <Compile Include="Actions\Close.cs" />
    <Compile Include="Sections\Controls\ButtonSection.cs" />
    <Compile Include="Sections\Controls\CheckBoxSection.cs" />
    <Compile Include="Sections\Controls\ComboBoxSection.cs" />
    <Compile Include="Sections\Controls\DateTimePickerSection.cs" />
    <Compile Include="Sections\Controls\DrawableSection.cs" />
    <Compile Include="Sections\Dialogs\FileDialogSection.cs" />
    <Compile Include="Sections\Controls\GroupBoxSection.cs" />
    <Compile Include="Sections\Controls\LabelSection.cs" />
    <Compile Include="Sections\Controls\ListBoxSection.cs" />
    <Compile Include="Sections\Controls\NumericUpDownSection.cs" />
    <Compile Include="Sections\Controls\RadioButtonSection.cs" />
    <Compile Include="Sections\Controls\ScrollableSection.cs" />
    <Compile Include="Sections\Controls\SliderSection.cs" />
    <Compile Include="Sections\Controls\TabControlSection.cs" />
    <Compile Include="Sections\Controls\TextAreaSection.cs" />
    <Compile Include="Sections\Controls\TreeGridViewSection.cs" />
    <Compile Include="Sections\Controls\WebViewSection.cs" />
    <Compile Include="Sections\Controls\TextBoxSection.cs" />
    <Compile Include="Sections\Behaviors\MouseEventsSection.cs" />
    <Compile Include="SectionList.cs" />
    <Compile Include="Sections\Behaviors\AllControlsBase.cs" />
    <Compile Include="Sections\Behaviors\FocusEventsSection.cs" />
    <Compile Include="Sections\Behaviors\KeyEventsSection.cs" />
    <Compile Include="Sections\Behaviors\ContextMenuSection.cs" />
    <Compile Include="Sections\Drawing\IndexedBitmapSection.cs" />
    <Compile Include="Sections\Controls\GridViewSection.cs" />
    <Compile Include="Sections\Controls\ProgressBarSection.cs" />
    <Compile Include="Sections\Controls\KitchenSinkSection.cs" />
    <Compile Include="Sections\Controls\GridCellFormattingSection.cs" />
    <Compile Include="Sections\Dialogs\CustomDialogSection.cs" />
    <Compile Include="Sections\Drawing\InterpolationSection.cs" />
    <Compile Include="Sections\Serialization\Xaml\Test.cs" />
    <Compile Include="Sections\Serialization\Json\Test.cs" />
    <Compile Include="Sections\Serialization\JsonReadSection.cs" />
    <Compile Include="Sections\Serialization\XamlReadSection.cs" />
<<<<<<< HEAD
    <Compile Include="Sections\Layouts\ScrollingLayouts\TableLayoutExpansion.cs" />
=======
    <Compile Include="Sections\Dialogs\FontDialogSection.cs" />
>>>>>>> 9676a8cb
  </ItemGroup>
  <ItemGroup>
    <ProjectReference Include="..\..\Eto\Eto.csproj">
      <Project>{16289D2F-044C-49EF-83E9-9391AFF8FD2B}</Project>
      <Name>Eto</Name>
    </ProjectReference>
    <ProjectReference Include="..\..\Eto.Json\Eto.Json.csproj">
      <Project>{2F2C45E0-4142-44D0-8A0C-7264C0F925B2}</Project>
      <Name>Eto.Json</Name>
    </ProjectReference>
  </ItemGroup>
  <ItemGroup>
    <EmbeddedResource Include="TestIcon.ico" />
    <EmbeddedResource Include="Sections\Serialization\Xaml\Test.xaml">
      <SubType>Designer</SubType>
    </EmbeddedResource>
    <EmbeddedResource Include="Sections\Serialization\Json\Test.json">
      <SubType>Designer</SubType>
    </EmbeddedResource>
  </ItemGroup>
  <ItemGroup>
    <EmbeddedResource Include="TestImage.png" />
  </ItemGroup>
  <ItemGroup />
  <ItemGroup />
  <ItemGroup />
  <ItemGroup />
</Project><|MERGE_RESOLUTION|>--- conflicted
+++ resolved
@@ -1,130 +1,127 @@
-﻿<?xml version="1.0" encoding="utf-8"?>
-<Project DefaultTargets="Build" ToolsVersion="4.0" xmlns="http://schemas.microsoft.com/developer/msbuild/2003">
-  <PropertyGroup>
-    <Configuration Condition=" '$(Configuration)' == '' ">Debug</Configuration>
-    <Platform Condition=" '$(Platform)' == '' ">AnyCPU</Platform>
-    <ProductVersion>10.0.0</ProductVersion>
-    <SchemaVersion>2.0</SchemaVersion>
-    <ProjectGuid>{F8F400B8-A2F6-4342-82F6-D6D8B544A7E5}</ProjectGuid>
-    <OutputType>Library</OutputType>
-    <RootNamespace>Eto.Test</RootNamespace>
-    <AssemblyName>Eto.Test</AssemblyName>
-  </PropertyGroup>
-  <PropertyGroup Condition=" '$(Configuration)|$(Platform)' == 'Debug|AnyCPU' ">
-    <DebugSymbols>True</DebugSymbols>
-    <DebugType>full</DebugType>
-    <Optimize>False</Optimize>
-    <OutputPath>bin\Debug</OutputPath>
-    <DefineConstants>DEBUG;DESKTOP;XAML</DefineConstants>
-    <ErrorReport>prompt</ErrorReport>
-    <WarningLevel>4</WarningLevel>
-    <ConsolePause>False</ConsolePause>
-    <AllowUnsafeBlocks>True</AllowUnsafeBlocks>
-  </PropertyGroup>
-  <PropertyGroup Condition=" '$(Configuration)|$(Platform)' == 'Release|AnyCPU' ">
-    <DebugType>none</DebugType>
-    <Optimize>False</Optimize>
-    <OutputPath>bin\Release</OutputPath>
-    <ErrorReport>prompt</ErrorReport>
-    <WarningLevel>4</WarningLevel>
-    <ConsolePause>False</ConsolePause>
-    <AllowUnsafeBlocks>True</AllowUnsafeBlocks>
-    <DefineConstants>DESKTOP;XAML</DefineConstants>
-  </PropertyGroup>
-  <ItemGroup>
-    <Reference Include="System" />
-    <Reference Include="System.Core" />
-  </ItemGroup>
-  <Import Project="$(MSBuildBinPath)\Microsoft.CSharp.targets" />
-  <ItemGroup>
-    <Compile Include="Log.cs" />
-    <Compile Include="Sections\Behaviors\BadgeLabelSection.cs" />
-    <Compile Include="Sections\Controls\ImageViewSection.cs" />
-    <Compile Include="Sections\Controls\PasswordBoxSection.cs" />
-    <Compile Include="Sections\Controls\TreeViewSection.cs" />
-    <Compile Include="Sections\Dialogs\ColorDialogSection.cs" />
-    <Compile Include="Sections\Dialogs\SelectFolderSection.cs" />
-    <Compile Include="Sections\Drawing\BitmapSection.cs" />
-    <Compile Include="Sections\Drawing\AntialiasSection.cs" />
-    <Compile Include="Sections\Drawing\DrawTextSection.cs" />
-    <Compile Include="Sections\Drawing\FontsSection.cs" />
-    <Compile Include="Sections\Drawing\PathSection.cs" />
-    <Compile Include="Sections\Layouts\ScrollingLayouts\PixelLayoutExpansion.cs" />
-    <Compile Include="Sections\Layouts\ScrollingLayouts\DockLayoutExpansion.cs" />
-    <Compile Include="Sections\Layouts\TableLayoutSection\RuntimeSection.cs" />
-    <Compile Include="Sections\Layouts\TableLayoutSection\ScalingSection.cs" />
-    <Compile Include="Sections\Layouts\TableLayoutSection\SpacingSection.cs" />
-    <Compile Include="TestApplication.cs" />
-    <Compile Include="MainForm.cs" />
-    <Compile Include="Dialogs\About.cs" />
-    <Compile Include="Actions\About.cs" />
-    <Compile Include="Actions\Quit.cs" />
-    <Compile Include="Actions\Close.cs" />
-    <Compile Include="Sections\Controls\ButtonSection.cs" />
-    <Compile Include="Sections\Controls\CheckBoxSection.cs" />
-    <Compile Include="Sections\Controls\ComboBoxSection.cs" />
-    <Compile Include="Sections\Controls\DateTimePickerSection.cs" />
-    <Compile Include="Sections\Controls\DrawableSection.cs" />
-    <Compile Include="Sections\Dialogs\FileDialogSection.cs" />
-    <Compile Include="Sections\Controls\GroupBoxSection.cs" />
-    <Compile Include="Sections\Controls\LabelSection.cs" />
-    <Compile Include="Sections\Controls\ListBoxSection.cs" />
-    <Compile Include="Sections\Controls\NumericUpDownSection.cs" />
-    <Compile Include="Sections\Controls\RadioButtonSection.cs" />
-    <Compile Include="Sections\Controls\ScrollableSection.cs" />
-    <Compile Include="Sections\Controls\SliderSection.cs" />
-    <Compile Include="Sections\Controls\TabControlSection.cs" />
-    <Compile Include="Sections\Controls\TextAreaSection.cs" />
-    <Compile Include="Sections\Controls\TreeGridViewSection.cs" />
-    <Compile Include="Sections\Controls\WebViewSection.cs" />
-    <Compile Include="Sections\Controls\TextBoxSection.cs" />
-    <Compile Include="Sections\Behaviors\MouseEventsSection.cs" />
-    <Compile Include="SectionList.cs" />
-    <Compile Include="Sections\Behaviors\AllControlsBase.cs" />
-    <Compile Include="Sections\Behaviors\FocusEventsSection.cs" />
-    <Compile Include="Sections\Behaviors\KeyEventsSection.cs" />
-    <Compile Include="Sections\Behaviors\ContextMenuSection.cs" />
-    <Compile Include="Sections\Drawing\IndexedBitmapSection.cs" />
-    <Compile Include="Sections\Controls\GridViewSection.cs" />
-    <Compile Include="Sections\Controls\ProgressBarSection.cs" />
-    <Compile Include="Sections\Controls\KitchenSinkSection.cs" />
-    <Compile Include="Sections\Controls\GridCellFormattingSection.cs" />
-    <Compile Include="Sections\Dialogs\CustomDialogSection.cs" />
-    <Compile Include="Sections\Drawing\InterpolationSection.cs" />
-    <Compile Include="Sections\Serialization\Xaml\Test.cs" />
-    <Compile Include="Sections\Serialization\Json\Test.cs" />
-    <Compile Include="Sections\Serialization\JsonReadSection.cs" />
-    <Compile Include="Sections\Serialization\XamlReadSection.cs" />
-<<<<<<< HEAD
-    <Compile Include="Sections\Layouts\ScrollingLayouts\TableLayoutExpansion.cs" />
-=======
-    <Compile Include="Sections\Dialogs\FontDialogSection.cs" />
->>>>>>> 9676a8cb
-  </ItemGroup>
-  <ItemGroup>
-    <ProjectReference Include="..\..\Eto\Eto.csproj">
-      <Project>{16289D2F-044C-49EF-83E9-9391AFF8FD2B}</Project>
-      <Name>Eto</Name>
-    </ProjectReference>
-    <ProjectReference Include="..\..\Eto.Json\Eto.Json.csproj">
-      <Project>{2F2C45E0-4142-44D0-8A0C-7264C0F925B2}</Project>
-      <Name>Eto.Json</Name>
-    </ProjectReference>
-  </ItemGroup>
-  <ItemGroup>
-    <EmbeddedResource Include="TestIcon.ico" />
-    <EmbeddedResource Include="Sections\Serialization\Xaml\Test.xaml">
-      <SubType>Designer</SubType>
-    </EmbeddedResource>
-    <EmbeddedResource Include="Sections\Serialization\Json\Test.json">
-      <SubType>Designer</SubType>
-    </EmbeddedResource>
-  </ItemGroup>
-  <ItemGroup>
-    <EmbeddedResource Include="TestImage.png" />
-  </ItemGroup>
-  <ItemGroup />
-  <ItemGroup />
-  <ItemGroup />
-  <ItemGroup />
+﻿<?xml version="1.0" encoding="utf-8"?>
+<Project DefaultTargets="Build" ToolsVersion="4.0" xmlns="http://schemas.microsoft.com/developer/msbuild/2003">
+  <PropertyGroup>
+    <Configuration Condition=" '$(Configuration)' == '' ">Debug</Configuration>
+    <Platform Condition=" '$(Platform)' == '' ">AnyCPU</Platform>
+    <ProductVersion>10.0.0</ProductVersion>
+    <SchemaVersion>2.0</SchemaVersion>
+    <ProjectGuid>{F8F400B8-A2F6-4342-82F6-D6D8B544A7E5}</ProjectGuid>
+    <OutputType>Library</OutputType>
+    <RootNamespace>Eto.Test</RootNamespace>
+    <AssemblyName>Eto.Test</AssemblyName>
+  </PropertyGroup>
+  <PropertyGroup Condition=" '$(Configuration)|$(Platform)' == 'Debug|AnyCPU' ">
+    <DebugSymbols>True</DebugSymbols>
+    <DebugType>full</DebugType>
+    <Optimize>False</Optimize>
+    <OutputPath>bin\Debug</OutputPath>
+    <DefineConstants>DEBUG;DESKTOP;XAML</DefineConstants>
+    <ErrorReport>prompt</ErrorReport>
+    <WarningLevel>4</WarningLevel>
+    <ConsolePause>False</ConsolePause>
+    <AllowUnsafeBlocks>True</AllowUnsafeBlocks>
+  </PropertyGroup>
+  <PropertyGroup Condition=" '$(Configuration)|$(Platform)' == 'Release|AnyCPU' ">
+    <DebugType>none</DebugType>
+    <Optimize>False</Optimize>
+    <OutputPath>bin\Release</OutputPath>
+    <ErrorReport>prompt</ErrorReport>
+    <WarningLevel>4</WarningLevel>
+    <ConsolePause>False</ConsolePause>
+    <AllowUnsafeBlocks>True</AllowUnsafeBlocks>
+    <DefineConstants>DESKTOP;XAML</DefineConstants>
+  </PropertyGroup>
+  <ItemGroup>
+    <Reference Include="System" />
+    <Reference Include="System.Core" />
+  </ItemGroup>
+  <Import Project="$(MSBuildBinPath)\Microsoft.CSharp.targets" />
+  <ItemGroup>
+    <Compile Include="Log.cs" />
+    <Compile Include="Sections\Behaviors\BadgeLabelSection.cs" />
+    <Compile Include="Sections\Controls\ImageViewSection.cs" />
+    <Compile Include="Sections\Controls\PasswordBoxSection.cs" />
+    <Compile Include="Sections\Controls\TreeViewSection.cs" />
+    <Compile Include="Sections\Dialogs\ColorDialogSection.cs" />
+    <Compile Include="Sections\Dialogs\SelectFolderSection.cs" />
+    <Compile Include="Sections\Drawing\BitmapSection.cs" />
+    <Compile Include="Sections\Drawing\AntialiasSection.cs" />
+    <Compile Include="Sections\Drawing\DrawTextSection.cs" />
+    <Compile Include="Sections\Drawing\FontsSection.cs" />
+    <Compile Include="Sections\Drawing\PathSection.cs" />
+    <Compile Include="Sections\Layouts\ScrollingLayouts\PixelLayoutExpansion.cs" />
+    <Compile Include="Sections\Layouts\ScrollingLayouts\DockLayoutExpansion.cs" />
+    <Compile Include="Sections\Layouts\TableLayoutSection\RuntimeSection.cs" />
+    <Compile Include="Sections\Layouts\TableLayoutSection\ScalingSection.cs" />
+    <Compile Include="Sections\Layouts\TableLayoutSection\SpacingSection.cs" />
+    <Compile Include="TestApplication.cs" />
+    <Compile Include="MainForm.cs" />
+    <Compile Include="Dialogs\About.cs" />
+    <Compile Include="Actions\About.cs" />
+    <Compile Include="Actions\Quit.cs" />
+    <Compile Include="Actions\Close.cs" />
+    <Compile Include="Sections\Controls\ButtonSection.cs" />
+    <Compile Include="Sections\Controls\CheckBoxSection.cs" />
+    <Compile Include="Sections\Controls\ComboBoxSection.cs" />
+    <Compile Include="Sections\Controls\DateTimePickerSection.cs" />
+    <Compile Include="Sections\Controls\DrawableSection.cs" />
+    <Compile Include="Sections\Dialogs\FileDialogSection.cs" />
+    <Compile Include="Sections\Controls\GroupBoxSection.cs" />
+    <Compile Include="Sections\Controls\LabelSection.cs" />
+    <Compile Include="Sections\Controls\ListBoxSection.cs" />
+    <Compile Include="Sections\Controls\NumericUpDownSection.cs" />
+    <Compile Include="Sections\Controls\RadioButtonSection.cs" />
+    <Compile Include="Sections\Controls\ScrollableSection.cs" />
+    <Compile Include="Sections\Controls\SliderSection.cs" />
+    <Compile Include="Sections\Controls\TabControlSection.cs" />
+    <Compile Include="Sections\Controls\TextAreaSection.cs" />
+    <Compile Include="Sections\Controls\TreeGridViewSection.cs" />
+    <Compile Include="Sections\Controls\WebViewSection.cs" />
+    <Compile Include="Sections\Controls\TextBoxSection.cs" />
+    <Compile Include="Sections\Behaviors\MouseEventsSection.cs" />
+    <Compile Include="SectionList.cs" />
+    <Compile Include="Sections\Behaviors\AllControlsBase.cs" />
+    <Compile Include="Sections\Behaviors\FocusEventsSection.cs" />
+    <Compile Include="Sections\Behaviors\KeyEventsSection.cs" />
+    <Compile Include="Sections\Behaviors\ContextMenuSection.cs" />
+    <Compile Include="Sections\Drawing\IndexedBitmapSection.cs" />
+    <Compile Include="Sections\Controls\GridViewSection.cs" />
+    <Compile Include="Sections\Controls\ProgressBarSection.cs" />
+    <Compile Include="Sections\Controls\KitchenSinkSection.cs" />
+    <Compile Include="Sections\Controls\GridCellFormattingSection.cs" />
+    <Compile Include="Sections\Dialogs\CustomDialogSection.cs" />
+    <Compile Include="Sections\Drawing\InterpolationSection.cs" />
+    <Compile Include="Sections\Serialization\Xaml\Test.cs" />
+    <Compile Include="Sections\Serialization\Json\Test.cs" />
+    <Compile Include="Sections\Serialization\JsonReadSection.cs" />
+    <Compile Include="Sections\Serialization\XamlReadSection.cs" />
+    <Compile Include="Sections\Layouts\ScrollingLayouts\TableLayoutExpansion.cs" />
+    <Compile Include="Sections\Dialogs\FontDialogSection.cs" />
+  </ItemGroup>
+  <ItemGroup>
+    <ProjectReference Include="..\..\Eto\Eto.csproj">
+      <Project>{16289D2F-044C-49EF-83E9-9391AFF8FD2B}</Project>
+      <Name>Eto</Name>
+    </ProjectReference>
+    <ProjectReference Include="..\..\Eto.Json\Eto.Json.csproj">
+      <Project>{2F2C45E0-4142-44D0-8A0C-7264C0F925B2}</Project>
+      <Name>Eto.Json</Name>
+    </ProjectReference>
+  </ItemGroup>
+  <ItemGroup>
+    <EmbeddedResource Include="TestIcon.ico" />
+    <EmbeddedResource Include="Sections\Serialization\Xaml\Test.xaml">
+      <SubType>Designer</SubType>
+    </EmbeddedResource>
+    <EmbeddedResource Include="Sections\Serialization\Json\Test.json">
+      <SubType>Designer</SubType>
+    </EmbeddedResource>
+  </ItemGroup>
+  <ItemGroup>
+    <EmbeddedResource Include="TestImage.png" />
+  </ItemGroup>
+  <ItemGroup />
+  <ItemGroup />
+  <ItemGroup />
+  <ItemGroup />
 </Project>