<<<<<<< HEAD
﻿using System;
using System.Collections.Generic;
using System.Linq;
using System.Text;
using Eto.Forms;
using Eto.Drawing;
using sw = System.Windows;
using swi = System.Windows.Input;
using swc = System.Windows.Controls;

namespace Eto.Platform.Wpf.Forms
{
	public interface IWpfFrameworkElement
	{
		Size? PreferredSize { get; }
	}

	public abstract class WpfFrameworkElement<T, W> : WidgetHandler<T, W>, IControl, IWpfFrameworkElement
		where T : System.Windows.FrameworkElement
		where W : Control
	{
		Size? size;
		Size? newSize;
		Cursor cursor;

		public abstract Color BackgroundColor
		{
			get;
			set;
		}

		public virtual Size Size
		{
			get {
				var newSize = this.newSize;
				if (!Widget.Loaded && size != null) return size.Value;
				else if (newSize != null) return newSize.Value;
				else return Generator.GetSize (Control); 
			}
			set {
				size = value;
				Generator.SetSize (Control, value); 
			}
		}

		public Size? PreferredSize
		{
			get { return size; }
		}

		public bool Enabled
		{
			get { return Control.IsEnabled; }
			set { Control.IsEnabled = value; }
		}

		public virtual Cursor Cursor
		{
			get { return cursor; }
			set
			{
				cursor = value;
				if (cursor != null)
					Control.Cursor = ((CursorHandler)cursor.Handler).Control;
				else
					Control.Cursor = null;
			}
		}

		public string ToolTip
		{
			get { return Control.ToolTip as string; }
			set { Control.ToolTip = value; }
		}

		public virtual void Invalidate ()
		{
			Control.InvalidateVisual ();
		}

		public virtual void Invalidate (Rectangle rect)
		{
			Control.InvalidateVisual ();
		}

		public Graphics CreateGraphics ()
		{
			throw new NotImplementedException ();
		}

		public void SuspendLayout ()
		{

		}

		public void ResumeLayout ()
		{
			//Control.UpdateLayout ();
		}

		public virtual void Focus ()
		{
			Control.Focus ();
		}

		public virtual bool HasFocus
		{
			get { return Control.IsFocused; }
		}

		public bool Visible
		{
			get { return Control.IsVisible; }
			set
			{
				Control.Visibility = (value) ? System.Windows.Visibility.Visible : System.Windows.Visibility.Collapsed;
			}
		}

		public override void AttachEvent (string handler)
		{
			var wpfcontrol = Control as swc.Control;
			switch (handler) {
				case Eto.Forms.Control.MouseMoveEvent:
					Control.MouseMove += (sender, e) => {
						var args = Generator.ConvertMouseEvent (Control, e);
						Widget.OnMouseMove (args);
						e.Handled = args.Handled;
					};
					break;
				case Eto.Forms.Control.MouseDownEvent:
					Control.MouseDown += (sender, e) => {
						var args = Generator.ConvertMouseEvent (Control, e);
						Widget.OnMouseDown (args);
						e.Handled = args.Handled;
					};
					break;
				case Eto.Forms.Control.MouseDoubleClickEvent:
					if (wpfcontrol != null)
						wpfcontrol.MouseDoubleClick += (sender, e) => {
							var args = Generator.ConvertMouseEvent (Control, e);
							Widget.OnMouseDoubleClick (args);
							e.Handled = args.Handled;
						};
					else
						Control.MouseDown += (sender, e) => {
							if (e.ClickCount == 2) {
								var args = Generator.ConvertMouseEvent (Control, e);
								Widget.OnMouseDoubleClick (args);
								e.Handled = args.Handled;
							}
						};
					break;
				case Eto.Forms.Control.MouseUpEvent:
					Control.MouseUp += (sender, e) => {
						var args = Generator.ConvertMouseEvent (Control, e);
						Widget.OnMouseUp (args);
						e.Handled = args.Handled;
					};
					break;
				case Eto.Forms.Control.MouseEnterEvent:
					Control.MouseEnter += (sender, e) => {
						var args = Generator.ConvertMouseEvent (Control, e);
						Widget.OnMouseEnter (args);
						e.Handled = args.Handled;
					};
					break;
				case Eto.Forms.Control.MouseLeaveEvent:
					Control.MouseLeave += (sender, e) => {
						var args = Generator.ConvertMouseEvent (Control, e);
						Widget.OnMouseLeave (args);
						e.Handled = args.Handled;
					};
					break;
				case Eto.Forms.Control.SizeChangedEvent:
					Control.SizeChanged += (sender, e) => {
						this.newSize = Generator.Convert (e.NewSize); // so we can report this back in Control.Size
						Widget.OnSizeChanged (EventArgs.Empty);
						this.newSize = null;
					};
					break;
				case Eto.Forms.Control.KeyDownEvent:
					Control.TextInput += (sender, e) => {
						foreach (var keyChar in e.Text) {
							var key = Key.None;
                            var args = new KeyPressEventArgs(key, KeyType.KeyDown, keyChar);
							Widget.OnKeyDown (args);
							e.Handled |= args.Handled;
						}
					};
					Control.KeyDown += (sender, e) => {
						var args = Generator.Convert (e);
						Widget.OnKeyDown (args);
						e.Handled = args.Handled;
					};
					break;
				case Eto.Forms.Control.ShownEvent:
					Control.IsVisibleChanged += (sender, e) => {
						if ((bool)e.NewValue) {
							Widget.OnShown (EventArgs.Empty);
						}
					};
					break;
				case Eto.Forms.Control.HiddenEvent:
					Control.IsVisibleChanged += (sender, e) => {
						if (!(bool)e.NewValue) {
							Widget.OnHidden (EventArgs.Empty);
						}
					};
					break;
				case Eto.Forms.Control.GotFocusEvent:
					Control.GotFocus += (sender, e) => {
						Widget.OnGotFocus (EventArgs.Empty);
					};
					break;
				case Eto.Forms.Control.LostFocusEvent:
					Control.LostFocus += (sender, e) => {
						Widget.OnLostFocus (EventArgs.Empty);
					};
					break;
				default:
					base.AttachEvent (handler);
					break;
			}
		}

		public override void Initialize ()
		{
			base.Initialize ();
			
		}

		public virtual void OnLoad (EventArgs e)
		{
		}

		public virtual void OnPreLoad (EventArgs e)
		{
		}

		public virtual void OnLoadComplete (EventArgs e)
		{
		}

		public virtual void SetParent (Control parent)
		{
		}

		public virtual void SetParentLayout (Layout layout)
		{
		}

		public void MapPlatformAction (string systemAction, BaseAction action)
		{
			
		}
        public Point ScreenToWorld(Point p)
        {
            // TODO: Is this correct?
            return 
                Generator.Convert(
                    Control.PointFromScreen(
                        Generator.Convert(p)));
        }

        public Point WorldToScreen(Point p)
        {
            return
                Generator.Convert(
                    Control.PointToScreen(
                        Generator.Convert(p)));
        }


        public DragDropEffects DoDragDrop(object data, DragDropEffects allowedEffects)
        {
            throw new NotImplementedException();
        }


        public bool Capture
        {
            get
            {
                throw new NotImplementedException();
            }
            set
            {
                throw new NotImplementedException();
            }
        }

        public Point MousePosition
        {
            get { throw new NotImplementedException(); }
        }

        public Point Location
        {
            get { throw new NotImplementedException(); }
        }

        public void SetControl(object control)
        {
            throw new NotImplementedException();
        }
    }
}
=======
﻿using System;
using System.Collections.Generic;
using System.Linq;
using System.Text;
using Eto.Forms;
using Eto.Drawing;
using sw = System.Windows;
using swi = System.Windows.Input;
using swc = System.Windows.Controls;

namespace Eto.Platform.Wpf.Forms
{
	public interface IWpfFrameworkElement
	{
		sw.Size PreferredSize { get; }
		sw.FrameworkElement ContainerControl { get; }
	}

	public static class ControlExtensions
	{
		public static sw.FrameworkElement GetContainerControl (this Control control)
		{
			var handler = control.Handler as IWpfFrameworkElement;
			if (handler != null)
				return handler.ContainerControl;
			else
				return control.ControlObject as sw.FrameworkElement;
		}

        public static sw.Size GetPreferredSize (this Control control)
        {
			if (control != null) {
				var handler = control.Handler as IWpfFrameworkElement;
				if (handler != null)
					return handler.PreferredSize;
			}
			return sw.Size.Empty;
        }
	}

	public abstract class WpfFrameworkElement<T, W> : WidgetHandler<T, W>, IControl, IWpfFrameworkElement
		where T : System.Windows.FrameworkElement
		where W : Control
	{
		Size? size;
		double preferredWidth = double.NaN;
		double preferredHeight = double.NaN;
		Size? newSize;
		Cursor cursor;

		public abstract Color BackgroundColor
		{
			get;
			set;
		}

		public virtual sw.FrameworkElement ContainerControl
		{
			get { return this.Control; }
		}

		public virtual Size Size
		{
			get {
				var newSize = this.newSize;
				if (!Widget.Loaded && size != null) return size.Value;
				else if (newSize != null) return newSize.Value;
				else return Conversions.GetSize (Control); 
			}
			set {
				size = value;
				preferredWidth = value.Width == -1 ? double.NaN : (double)value.Width;
				preferredHeight = value.Height == -1 ? double.NaN : (double)value.Height;
				Conversions.SetSize (Control, value); 
			}
		}

		public virtual sw.Size PreferredSize
		{
			get {
				if (double.IsNaN(preferredWidth) || double.IsNaN(preferredHeight)) {
					ContainerControl.Measure (new sw.Size (double.PositiveInfinity, double.PositiveInfinity));
					if (double.IsNaN (preferredWidth))
						preferredWidth = ContainerControl.DesiredSize.Width;
					if (double.IsNaN (preferredHeight))
						preferredHeight = ContainerControl.DesiredSize.Height;
				}
				return new sw.Size (preferredWidth, preferredHeight);
			}
		}

		public bool Enabled
		{
			get { return Control.IsEnabled; }
			set { Control.IsEnabled = value; }
		}

		public virtual Cursor Cursor
		{
			get { return cursor; }
			set
			{
				cursor = value;
				if (cursor != null)
					Control.Cursor = ((CursorHandler)cursor.Handler).Control;
				else
					Control.Cursor = null;
			}
		}

		public string ToolTip
		{
			get { return Control.ToolTip as string; }
			set { Control.ToolTip = value; }
		}

		public virtual void Invalidate ()
		{
			Control.InvalidateVisual ();
		}

		public virtual void Invalidate (Rectangle rect)
		{
			Control.InvalidateVisual ();
		}

		public Graphics CreateGraphics ()
		{
			throw new NotImplementedException ();
		}

		public void SuspendLayout ()
		{

		}

		public void ResumeLayout ()
		{
			//Control.UpdateLayout ();
		}

		public virtual void Focus ()
		{
			Control.Focus ();
		}

		public virtual bool HasFocus
		{
			get { return Control.IsFocused; }
		}

		public bool Visible
		{
			get { return Control.IsVisible; }
			set
			{
				Control.Visibility = (value) ? System.Windows.Visibility.Visible : System.Windows.Visibility.Collapsed;
			}
		}

		public override void AttachEvent (string handler)
		{
			var wpfcontrol = Control as swc.Control;
			switch (handler) {
				case Eto.Forms.Control.MouseMoveEvent:
					Control.MouseMove += (sender, e) => {
						var args = e.ToEto (Control);
						Widget.OnMouseMove (args);
						e.Handled = args.Handled;
					};
					break;
				case Eto.Forms.Control.MouseDownEvent:
					Control.MouseDown += (sender, e) => {
						var args = e.ToEto (Control);
						Widget.OnMouseDown (args);
						e.Handled = args.Handled;
					};
					break;
				case Eto.Forms.Control.MouseDoubleClickEvent:
					if (wpfcontrol != null)
						wpfcontrol.MouseDoubleClick += (sender, e) => {
							var args = e.ToEto (Control);
							Widget.OnMouseDoubleClick (args);
							e.Handled = args.Handled;
						};
					else
						Control.MouseDown += (sender, e) => {
							if (e.ClickCount == 2) {
								var args = e.ToEto (Control);
								Widget.OnMouseDoubleClick (args);
								e.Handled = args.Handled;
							}
						};
					break;
				case Eto.Forms.Control.MouseUpEvent:
					Control.MouseUp += (sender, e) => {
						var args = e.ToEto (Control);
						Widget.OnMouseUp (args);
						e.Handled = args.Handled;
					};
					break;
				case Eto.Forms.Control.MouseEnterEvent:
					Control.MouseEnter += (sender, e) => {
						var args = e.ToEto (Control);
						Widget.OnMouseEnter (args);
						e.Handled = args.Handled;
					};
					break;
				case Eto.Forms.Control.MouseLeaveEvent:
					Control.MouseLeave += (sender, e) => {
						var args = e.ToEto (Control);
						Widget.OnMouseLeave (args);
						e.Handled = args.Handled;
					};
					break;
				case Eto.Forms.Control.SizeChangedEvent:
					Control.SizeChanged += (sender, e) => {
						this.newSize = e.NewSize.ToEto (); // so we can report this back in Control.Size
						Widget.OnSizeChanged (EventArgs.Empty);
						this.newSize = null;
					};
					break;
				case Eto.Forms.Control.KeyDownEvent:
					Control.TextInput += (sender, e) => {
						foreach (var keyChar in e.Text) {
							var key = Key.None;
							var args = new KeyPressEventArgs (key, keyChar);
							Widget.OnKeyDown (args);
							e.Handled |= args.Handled;
						}
					};
					Control.KeyDown += (sender, e) => {
						var args = e.ToEto ();
						Widget.OnKeyDown (args);
						e.Handled = args.Handled;
					};
					break;
				case Eto.Forms.Control.ShownEvent:
					Control.IsVisibleChanged += (sender, e) => {
						if ((bool)e.NewValue) {
							Widget.OnShown (EventArgs.Empty);
						}
					};
					break;
				case Eto.Forms.Control.HiddenEvent:
					Control.IsVisibleChanged += (sender, e) => {
						if (!(bool)e.NewValue) {
							Widget.OnHidden (EventArgs.Empty);
						}
					};
					break;
				case Eto.Forms.Control.GotFocusEvent:
					Control.GotFocus += (sender, e) => {
						Widget.OnGotFocus (EventArgs.Empty);
					};
					break;
				case Eto.Forms.Control.LostFocusEvent:
					Control.LostFocus += (sender, e) => {
						Widget.OnLostFocus (EventArgs.Empty);
					};
					break;
				default:
					base.AttachEvent (handler);
					break;
			}
		}

		public override void Initialize ()
		{
			base.Initialize ();
			
		}

		public virtual void OnLoad (EventArgs e)
		{
		}

		public virtual void OnPreLoad (EventArgs e)
		{
		}

		public virtual void OnLoadComplete (EventArgs e)
		{
		}

		public virtual void SetParent (Control parent)
		{
		}

		public virtual void SetParentLayout (Layout layout)
		{
		}

		public void MapPlatformAction (string systemAction, BaseAction action)
		{
			
		}
	}
}
>>>>>>> cff29a2c
<|MERGE_RESOLUTION|>--- conflicted
+++ resolved
@@ -1,610 +1,349 @@
-<<<<<<< HEAD
-﻿using System;
-using System.Collections.Generic;
-using System.Linq;
-using System.Text;
-using Eto.Forms;
-using Eto.Drawing;
-using sw = System.Windows;
-using swi = System.Windows.Input;
-using swc = System.Windows.Controls;
-
-namespace Eto.Platform.Wpf.Forms
-{
-	public interface IWpfFrameworkElement
-	{
-		Size? PreferredSize { get; }
-	}
-
-	public abstract class WpfFrameworkElement<T, W> : WidgetHandler<T, W>, IControl, IWpfFrameworkElement
-		where T : System.Windows.FrameworkElement
-		where W : Control
-	{
-		Size? size;
-		Size? newSize;
-		Cursor cursor;
-
-		public abstract Color BackgroundColor
-		{
-			get;
-			set;
-		}
-
-		public virtual Size Size
-		{
-			get {
-				var newSize = this.newSize;
-				if (!Widget.Loaded && size != null) return size.Value;
-				else if (newSize != null) return newSize.Value;
-				else return Generator.GetSize (Control); 
-			}
-			set {
-				size = value;
-				Generator.SetSize (Control, value); 
-			}
-		}
-
-		public Size? PreferredSize
-		{
-			get { return size; }
-		}
-
-		public bool Enabled
-		{
-			get { return Control.IsEnabled; }
-			set { Control.IsEnabled = value; }
-		}
-
-		public virtual Cursor Cursor
-		{
-			get { return cursor; }
-			set
-			{
-				cursor = value;
-				if (cursor != null)
-					Control.Cursor = ((CursorHandler)cursor.Handler).Control;
-				else
-					Control.Cursor = null;
-			}
-		}
-
-		public string ToolTip
-		{
-			get { return Control.ToolTip as string; }
-			set { Control.ToolTip = value; }
-		}
-
-		public virtual void Invalidate ()
-		{
-			Control.InvalidateVisual ();
-		}
-
-		public virtual void Invalidate (Rectangle rect)
-		{
-			Control.InvalidateVisual ();
-		}
-
-		public Graphics CreateGraphics ()
-		{
-			throw new NotImplementedException ();
-		}
-
-		public void SuspendLayout ()
-		{
-
-		}
-
-		public void ResumeLayout ()
-		{
-			//Control.UpdateLayout ();
-		}
-
-		public virtual void Focus ()
-		{
-			Control.Focus ();
-		}
-
-		public virtual bool HasFocus
-		{
-			get { return Control.IsFocused; }
-		}
-
-		public bool Visible
-		{
-			get { return Control.IsVisible; }
-			set
-			{
-				Control.Visibility = (value) ? System.Windows.Visibility.Visible : System.Windows.Visibility.Collapsed;
-			}
-		}
-
-		public override void AttachEvent (string handler)
-		{
-			var wpfcontrol = Control as swc.Control;
-			switch (handler) {
-				case Eto.Forms.Control.MouseMoveEvent:
-					Control.MouseMove += (sender, e) => {
-						var args = Generator.ConvertMouseEvent (Control, e);
-						Widget.OnMouseMove (args);
-						e.Handled = args.Handled;
-					};
-					break;
-				case Eto.Forms.Control.MouseDownEvent:
-					Control.MouseDown += (sender, e) => {
-						var args = Generator.ConvertMouseEvent (Control, e);
-						Widget.OnMouseDown (args);
-						e.Handled = args.Handled;
-					};
-					break;
-				case Eto.Forms.Control.MouseDoubleClickEvent:
-					if (wpfcontrol != null)
-						wpfcontrol.MouseDoubleClick += (sender, e) => {
-							var args = Generator.ConvertMouseEvent (Control, e);
-							Widget.OnMouseDoubleClick (args);
-							e.Handled = args.Handled;
-						};
-					else
-						Control.MouseDown += (sender, e) => {
-							if (e.ClickCount == 2) {
-								var args = Generator.ConvertMouseEvent (Control, e);
-								Widget.OnMouseDoubleClick (args);
-								e.Handled = args.Handled;
-							}
-						};
-					break;
-				case Eto.Forms.Control.MouseUpEvent:
-					Control.MouseUp += (sender, e) => {
-						var args = Generator.ConvertMouseEvent (Control, e);
-						Widget.OnMouseUp (args);
-						e.Handled = args.Handled;
-					};
-					break;
-				case Eto.Forms.Control.MouseEnterEvent:
-					Control.MouseEnter += (sender, e) => {
-						var args = Generator.ConvertMouseEvent (Control, e);
-						Widget.OnMouseEnter (args);
-						e.Handled = args.Handled;
-					};
-					break;
-				case Eto.Forms.Control.MouseLeaveEvent:
-					Control.MouseLeave += (sender, e) => {
-						var args = Generator.ConvertMouseEvent (Control, e);
-						Widget.OnMouseLeave (args);
-						e.Handled = args.Handled;
-					};
-					break;
-				case Eto.Forms.Control.SizeChangedEvent:
-					Control.SizeChanged += (sender, e) => {
-						this.newSize = Generator.Convert (e.NewSize); // so we can report this back in Control.Size
-						Widget.OnSizeChanged (EventArgs.Empty);
-						this.newSize = null;
-					};
-					break;
-				case Eto.Forms.Control.KeyDownEvent:
-					Control.TextInput += (sender, e) => {
-						foreach (var keyChar in e.Text) {
-							var key = Key.None;
-                            var args = new KeyPressEventArgs(key, KeyType.KeyDown, keyChar);
-							Widget.OnKeyDown (args);
-							e.Handled |= args.Handled;
-						}
-					};
-					Control.KeyDown += (sender, e) => {
-						var args = Generator.Convert (e);
-						Widget.OnKeyDown (args);
-						e.Handled = args.Handled;
-					};
-					break;
-				case Eto.Forms.Control.ShownEvent:
-					Control.IsVisibleChanged += (sender, e) => {
-						if ((bool)e.NewValue) {
-							Widget.OnShown (EventArgs.Empty);
-						}
-					};
-					break;
-				case Eto.Forms.Control.HiddenEvent:
-					Control.IsVisibleChanged += (sender, e) => {
-						if (!(bool)e.NewValue) {
-							Widget.OnHidden (EventArgs.Empty);
-						}
-					};
-					break;
-				case Eto.Forms.Control.GotFocusEvent:
-					Control.GotFocus += (sender, e) => {
-						Widget.OnGotFocus (EventArgs.Empty);
-					};
-					break;
-				case Eto.Forms.Control.LostFocusEvent:
-					Control.LostFocus += (sender, e) => {
-						Widget.OnLostFocus (EventArgs.Empty);
-					};
-					break;
-				default:
-					base.AttachEvent (handler);
-					break;
-			}
-		}
-
-		public override void Initialize ()
-		{
-			base.Initialize ();
-			
-		}
-
-		public virtual void OnLoad (EventArgs e)
-		{
-		}
-
-		public virtual void OnPreLoad (EventArgs e)
-		{
-		}
-
-		public virtual void OnLoadComplete (EventArgs e)
-		{
-		}
-
-		public virtual void SetParent (Control parent)
-		{
-		}
-
-		public virtual void SetParentLayout (Layout layout)
-		{
-		}
-
-		public void MapPlatformAction (string systemAction, BaseAction action)
-		{
-			
-		}
-        public Point ScreenToWorld(Point p)
-        {
-            // TODO: Is this correct?
-            return 
-                Generator.Convert(
-                    Control.PointFromScreen(
-                        Generator.Convert(p)));
-        }
-
-        public Point WorldToScreen(Point p)
-        {
-            return
-                Generator.Convert(
-                    Control.PointToScreen(
-                        Generator.Convert(p)));
-        }
-
-
-        public DragDropEffects DoDragDrop(object data, DragDropEffects allowedEffects)
-        {
-            throw new NotImplementedException();
-        }
-
-
-        public bool Capture
-        {
-            get
-            {
-                throw new NotImplementedException();
-            }
-            set
-            {
-                throw new NotImplementedException();
-            }
-        }
-
-        public Point MousePosition
-        {
-            get { throw new NotImplementedException(); }
-        }
-
-        public Point Location
-        {
-            get { throw new NotImplementedException(); }
-        }
-
-        public void SetControl(object control)
-        {
-            throw new NotImplementedException();
-        }
-    }
-}
-=======
-﻿using System;
-using System.Collections.Generic;
-using System.Linq;
-using System.Text;
-using Eto.Forms;
-using Eto.Drawing;
-using sw = System.Windows;
-using swi = System.Windows.Input;
-using swc = System.Windows.Controls;
-
-namespace Eto.Platform.Wpf.Forms
-{
-	public interface IWpfFrameworkElement
-	{
-		sw.Size PreferredSize { get; }
-		sw.FrameworkElement ContainerControl { get; }
-	}
-
-	public static class ControlExtensions
-	{
-		public static sw.FrameworkElement GetContainerControl (this Control control)
-		{
-			var handler = control.Handler as IWpfFrameworkElement;
-			if (handler != null)
-				return handler.ContainerControl;
-			else
-				return control.ControlObject as sw.FrameworkElement;
-		}
-
-        public static sw.Size GetPreferredSize (this Control control)
-        {
-			if (control != null) {
-				var handler = control.Handler as IWpfFrameworkElement;
-				if (handler != null)
-					return handler.PreferredSize;
-			}
-			return sw.Size.Empty;
-        }
-	}
-
-	public abstract class WpfFrameworkElement<T, W> : WidgetHandler<T, W>, IControl, IWpfFrameworkElement
-		where T : System.Windows.FrameworkElement
-		where W : Control
-	{
-		Size? size;
-		double preferredWidth = double.NaN;
-		double preferredHeight = double.NaN;
-		Size? newSize;
-		Cursor cursor;
-
-		public abstract Color BackgroundColor
-		{
-			get;
-			set;
-		}
-
-		public virtual sw.FrameworkElement ContainerControl
-		{
-			get { return this.Control; }
-		}
-
-		public virtual Size Size
-		{
-			get {
-				var newSize = this.newSize;
-				if (!Widget.Loaded && size != null) return size.Value;
-				else if (newSize != null) return newSize.Value;
-				else return Conversions.GetSize (Control); 
-			}
-			set {
-				size = value;
-				preferredWidth = value.Width == -1 ? double.NaN : (double)value.Width;
-				preferredHeight = value.Height == -1 ? double.NaN : (double)value.Height;
-				Conversions.SetSize (Control, value); 
-			}
-		}
-
-		public virtual sw.Size PreferredSize
-		{
-			get {
-				if (double.IsNaN(preferredWidth) || double.IsNaN(preferredHeight)) {
-					ContainerControl.Measure (new sw.Size (double.PositiveInfinity, double.PositiveInfinity));
-					if (double.IsNaN (preferredWidth))
-						preferredWidth = ContainerControl.DesiredSize.Width;
-					if (double.IsNaN (preferredHeight))
-						preferredHeight = ContainerControl.DesiredSize.Height;
-				}
-				return new sw.Size (preferredWidth, preferredHeight);
-			}
-		}
-
-		public bool Enabled
-		{
-			get { return Control.IsEnabled; }
-			set { Control.IsEnabled = value; }
-		}
-
-		public virtual Cursor Cursor
-		{
-			get { return cursor; }
-			set
-			{
-				cursor = value;
-				if (cursor != null)
-					Control.Cursor = ((CursorHandler)cursor.Handler).Control;
-				else
-					Control.Cursor = null;
-			}
-		}
-
-		public string ToolTip
-		{
-			get { return Control.ToolTip as string; }
-			set { Control.ToolTip = value; }
-		}
-
-		public virtual void Invalidate ()
-		{
-			Control.InvalidateVisual ();
-		}
-
-		public virtual void Invalidate (Rectangle rect)
-		{
-			Control.InvalidateVisual ();
-		}
-
-		public Graphics CreateGraphics ()
-		{
-			throw new NotImplementedException ();
-		}
-
-		public void SuspendLayout ()
-		{
-
-		}
-
-		public void ResumeLayout ()
-		{
-			//Control.UpdateLayout ();
-		}
-
-		public virtual void Focus ()
-		{
-			Control.Focus ();
-		}
-
-		public virtual bool HasFocus
-		{
-			get { return Control.IsFocused; }
-		}
-
-		public bool Visible
-		{
-			get { return Control.IsVisible; }
-			set
-			{
-				Control.Visibility = (value) ? System.Windows.Visibility.Visible : System.Windows.Visibility.Collapsed;
-			}
-		}
-
-		public override void AttachEvent (string handler)
-		{
-			var wpfcontrol = Control as swc.Control;
-			switch (handler) {
-				case Eto.Forms.Control.MouseMoveEvent:
-					Control.MouseMove += (sender, e) => {
-						var args = e.ToEto (Control);
-						Widget.OnMouseMove (args);
-						e.Handled = args.Handled;
-					};
-					break;
-				case Eto.Forms.Control.MouseDownEvent:
-					Control.MouseDown += (sender, e) => {
-						var args = e.ToEto (Control);
-						Widget.OnMouseDown (args);
-						e.Handled = args.Handled;
-					};
-					break;
-				case Eto.Forms.Control.MouseDoubleClickEvent:
-					if (wpfcontrol != null)
-						wpfcontrol.MouseDoubleClick += (sender, e) => {
-							var args = e.ToEto (Control);
-							Widget.OnMouseDoubleClick (args);
-							e.Handled = args.Handled;
-						};
-					else
-						Control.MouseDown += (sender, e) => {
-							if (e.ClickCount == 2) {
-								var args = e.ToEto (Control);
-								Widget.OnMouseDoubleClick (args);
-								e.Handled = args.Handled;
-							}
-						};
-					break;
-				case Eto.Forms.Control.MouseUpEvent:
-					Control.MouseUp += (sender, e) => {
-						var args = e.ToEto (Control);
-						Widget.OnMouseUp (args);
-						e.Handled = args.Handled;
-					};
-					break;
-				case Eto.Forms.Control.MouseEnterEvent:
-					Control.MouseEnter += (sender, e) => {
-						var args = e.ToEto (Control);
-						Widget.OnMouseEnter (args);
-						e.Handled = args.Handled;
-					};
-					break;
-				case Eto.Forms.Control.MouseLeaveEvent:
-					Control.MouseLeave += (sender, e) => {
-						var args = e.ToEto (Control);
-						Widget.OnMouseLeave (args);
-						e.Handled = args.Handled;
-					};
-					break;
-				case Eto.Forms.Control.SizeChangedEvent:
-					Control.SizeChanged += (sender, e) => {
-						this.newSize = e.NewSize.ToEto (); // so we can report this back in Control.Size
-						Widget.OnSizeChanged (EventArgs.Empty);
-						this.newSize = null;
-					};
-					break;
-				case Eto.Forms.Control.KeyDownEvent:
-					Control.TextInput += (sender, e) => {
-						foreach (var keyChar in e.Text) {
-							var key = Key.None;
-							var args = new KeyPressEventArgs (key, keyChar);
-							Widget.OnKeyDown (args);
-							e.Handled |= args.Handled;
-						}
-					};
-					Control.KeyDown += (sender, e) => {
-						var args = e.ToEto ();
-						Widget.OnKeyDown (args);
-						e.Handled = args.Handled;
-					};
-					break;
-				case Eto.Forms.Control.ShownEvent:
-					Control.IsVisibleChanged += (sender, e) => {
-						if ((bool)e.NewValue) {
-							Widget.OnShown (EventArgs.Empty);
-						}
-					};
-					break;
-				case Eto.Forms.Control.HiddenEvent:
-					Control.IsVisibleChanged += (sender, e) => {
-						if (!(bool)e.NewValue) {
-							Widget.OnHidden (EventArgs.Empty);
-						}
-					};
-					break;
-				case Eto.Forms.Control.GotFocusEvent:
-					Control.GotFocus += (sender, e) => {
-						Widget.OnGotFocus (EventArgs.Empty);
-					};
-					break;
-				case Eto.Forms.Control.LostFocusEvent:
-					Control.LostFocus += (sender, e) => {
-						Widget.OnLostFocus (EventArgs.Empty);
-					};
-					break;
-				default:
-					base.AttachEvent (handler);
-					break;
-			}
-		}
-
-		public override void Initialize ()
-		{
-			base.Initialize ();
-			
-		}
-
-		public virtual void OnLoad (EventArgs e)
-		{
-		}
-
-		public virtual void OnPreLoad (EventArgs e)
-		{
-		}
-
-		public virtual void OnLoadComplete (EventArgs e)
-		{
-		}
-
-		public virtual void SetParent (Control parent)
-		{
-		}
-
-		public virtual void SetParentLayout (Layout layout)
-		{
-		}
-
-		public void MapPlatformAction (string systemAction, BaseAction action)
-		{
-			
-		}
-	}
-}
->>>>>>> cff29a2c
+﻿using System;
+using System.Collections.Generic;
+using System.Linq;
+using System.Text;
+using Eto.Forms;
+using Eto.Drawing;
+using sw = System.Windows;
+using swi = System.Windows.Input;
+using swc = System.Windows.Controls;
+
+namespace Eto.Platform.Wpf.Forms
+{
+	public interface IWpfFrameworkElement
+	{
+		sw.Size PreferredSize { get; }
+		sw.FrameworkElement ContainerControl { get; }
+	}
+
+	public static class ControlExtensions
+	{
+		public static sw.FrameworkElement GetContainerControl (this Control control)
+		{
+			var handler = control.Handler as IWpfFrameworkElement;
+			if (handler != null)
+				return handler.ContainerControl;
+			else
+				return control.ControlObject as sw.FrameworkElement;
+		}
+
+        public static sw.Size GetPreferredSize (this Control control)
+        {
+			if (control != null) {
+				var handler = control.Handler as IWpfFrameworkElement;
+				if (handler != null)
+					return handler.PreferredSize;
+			}
+			return sw.Size.Empty;
+        }
+	}
+
+	public abstract class WpfFrameworkElement<T, W> : WidgetHandler<T, W>, IControl, IWpfFrameworkElement
+		where T : System.Windows.FrameworkElement
+		where W : Control
+	{
+		Size? size;
+		double preferredWidth = double.NaN;
+		double preferredHeight = double.NaN;
+		Size? newSize;
+		Cursor cursor;
+
+		public abstract Color BackgroundColor
+		{
+			get;
+			set;
+		}
+
+		public virtual sw.FrameworkElement ContainerControl
+		{
+			get { return this.Control; }
+		}
+
+		public virtual Size Size
+		{
+			get {
+				var newSize = this.newSize;
+				if (!Widget.Loaded && size != null) return size.Value;
+				else if (newSize != null) return newSize.Value;
+				else return Conversions.GetSize (Control); 
+			}
+			set {
+				size = value;
+				preferredWidth = value.Width == -1 ? double.NaN : (double)value.Width;
+				preferredHeight = value.Height == -1 ? double.NaN : (double)value.Height;
+				Conversions.SetSize (Control, value); 
+			}
+		}
+
+		public virtual sw.Size PreferredSize
+		{
+			get {
+				if (double.IsNaN(preferredWidth) || double.IsNaN(preferredHeight)) {
+					ContainerControl.Measure (new sw.Size (double.PositiveInfinity, double.PositiveInfinity));
+					if (double.IsNaN (preferredWidth))
+						preferredWidth = ContainerControl.DesiredSize.Width;
+					if (double.IsNaN (preferredHeight))
+						preferredHeight = ContainerControl.DesiredSize.Height;
+				}
+				return new sw.Size (preferredWidth, preferredHeight);
+			}
+		}
+
+		public bool Enabled
+		{
+			get { return Control.IsEnabled; }
+			set { Control.IsEnabled = value; }
+		}
+
+		public virtual Cursor Cursor
+		{
+			get { return cursor; }
+			set
+			{
+				cursor = value;
+				if (cursor != null)
+					Control.Cursor = ((CursorHandler)cursor.Handler).Control;
+				else
+					Control.Cursor = null;
+			}
+		}
+
+		public string ToolTip
+		{
+			get { return Control.ToolTip as string; }
+			set { Control.ToolTip = value; }
+		}
+
+		public virtual void Invalidate ()
+		{
+			Control.InvalidateVisual ();
+		}
+
+		public virtual void Invalidate (Rectangle rect)
+		{
+			Control.InvalidateVisual ();
+		}
+
+		public Graphics CreateGraphics ()
+		{
+			throw new NotImplementedException ();
+		}
+
+		public void SuspendLayout ()
+		{
+
+		}
+
+		public void ResumeLayout ()
+		{
+			//Control.UpdateLayout ();
+		}
+
+		public virtual void Focus ()
+		{
+			Control.Focus ();
+		}
+
+		public virtual bool HasFocus
+		{
+			get { return Control.IsFocused; }
+		}
+
+		public bool Visible
+		{
+			get { return Control.IsVisible; }
+			set
+			{
+				Control.Visibility = (value) ? System.Windows.Visibility.Visible : System.Windows.Visibility.Collapsed;
+			}
+		}
+
+		public override void AttachEvent (string handler)
+		{
+			var wpfcontrol = Control as swc.Control;
+			switch (handler) {
+				case Eto.Forms.Control.MouseMoveEvent:
+					Control.MouseMove += (sender, e) => {
+						var args = e.ToEto (Control);
+						Widget.OnMouseMove (args);
+						e.Handled = args.Handled;
+					};
+					break;
+				case Eto.Forms.Control.MouseDownEvent:
+					Control.MouseDown += (sender, e) => {
+						var args = e.ToEto (Control);
+						Widget.OnMouseDown (args);
+						e.Handled = args.Handled;
+					};
+					break;
+				case Eto.Forms.Control.MouseDoubleClickEvent:
+					if (wpfcontrol != null)
+						wpfcontrol.MouseDoubleClick += (sender, e) => {
+							var args = e.ToEto (Control);
+							Widget.OnMouseDoubleClick (args);
+							e.Handled = args.Handled;
+						};
+					else
+						Control.MouseDown += (sender, e) => {
+							if (e.ClickCount == 2) {
+								var args = e.ToEto (Control);
+								Widget.OnMouseDoubleClick (args);
+								e.Handled = args.Handled;
+							}
+						};
+					break;
+				case Eto.Forms.Control.MouseUpEvent:
+					Control.MouseUp += (sender, e) => {
+						var args = e.ToEto (Control);
+						Widget.OnMouseUp (args);
+						e.Handled = args.Handled;
+					};
+					break;
+				case Eto.Forms.Control.MouseEnterEvent:
+					Control.MouseEnter += (sender, e) => {
+						var args = e.ToEto (Control);
+						Widget.OnMouseEnter (args);
+						e.Handled = args.Handled;
+					};
+					break;
+				case Eto.Forms.Control.MouseLeaveEvent:
+					Control.MouseLeave += (sender, e) => {
+						var args = e.ToEto (Control);
+						Widget.OnMouseLeave (args);
+						e.Handled = args.Handled;
+					};
+					break;
+				case Eto.Forms.Control.SizeChangedEvent:
+					Control.SizeChanged += (sender, e) => {
+						this.newSize = e.NewSize.ToEto (); // so we can report this back in Control.Size
+						Widget.OnSizeChanged (EventArgs.Empty);
+						this.newSize = null;
+					};
+					break;
+				case Eto.Forms.Control.KeyDownEvent:
+					Control.TextInput += (sender, e) => {
+						foreach (var keyChar in e.Text) {
+							var key = Key.None;
+                            var args = new KeyPressEventArgs(key, KeyType.KeyDown, keyChar);
+							Widget.OnKeyDown (args);
+							e.Handled |= args.Handled;
+						}
+					};
+					Control.KeyDown += (sender, e) => {
+						var args = e.ToEto ();
+						Widget.OnKeyDown (args);
+						e.Handled = args.Handled;
+					};
+					break;
+				case Eto.Forms.Control.ShownEvent:
+					Control.IsVisibleChanged += (sender, e) => {
+						if ((bool)e.NewValue) {
+							Widget.OnShown (EventArgs.Empty);
+						}
+					};
+					break;
+				case Eto.Forms.Control.HiddenEvent:
+					Control.IsVisibleChanged += (sender, e) => {
+						if (!(bool)e.NewValue) {
+							Widget.OnHidden (EventArgs.Empty);
+						}
+					};
+					break;
+				case Eto.Forms.Control.GotFocusEvent:
+					Control.GotFocus += (sender, e) => {
+						Widget.OnGotFocus (EventArgs.Empty);
+					};
+					break;
+				case Eto.Forms.Control.LostFocusEvent:
+					Control.LostFocus += (sender, e) => {
+						Widget.OnLostFocus (EventArgs.Empty);
+					};
+					break;
+				default:
+					base.AttachEvent (handler);
+					break;
+			}
+		}
+
+		public override void Initialize ()
+		{
+			base.Initialize ();
+			
+		}
+
+		public virtual void OnLoad (EventArgs e)
+		{
+		}
+
+		public virtual void OnPreLoad (EventArgs e)
+		{
+		}
+
+		public virtual void OnLoadComplete (EventArgs e)
+		{
+		}
+
+		public virtual void SetParent (Control parent)
+		{
+		}
+
+		public virtual void SetParentLayout (Layout layout)
+		{
+		}
+
+		public void MapPlatformAction (string systemAction, BaseAction action)
+		{
+			
+		}
+        public Point ScreenToWorld(Point p)
+        {
+            // TODO: Is this correct?
+            return 
+                Generator.Convert(
+                    Control.PointFromScreen(
+                        Generator.Convert(p)));
+        }
+
+        public Point WorldToScreen(Point p)
+        {
+            return
+                Generator.Convert(
+                    Control.PointToScreen(
+                        Generator.Convert(p)));
+        }
+
+
+        public DragDropEffects DoDragDrop(object data, DragDropEffects allowedEffects)
+        {
+            throw new NotImplementedException();
+        }
+
+
+        public bool Capture
+        {
+            get
+            {
+                throw new NotImplementedException();
+            }
+            set
+            {
+                throw new NotImplementedException();
+            }
+        }
+
+        public Point MousePosition
+        {
+            get { throw new NotImplementedException(); }
+        }
+
+        public Point Location
+        {
+            get { throw new NotImplementedException(); }
+        }
+
+        public void SetControl(object control)
+        {
+            throw new NotImplementedException();
+        }
+    }
+}