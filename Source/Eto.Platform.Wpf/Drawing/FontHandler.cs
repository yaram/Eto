--- conflicted
+++ resolved
@@ -1,457 +1,283 @@
-<<<<<<< HEAD
-﻿using System;
-using System.Collections.Generic;
-using System.Linq;
-using System.Text;
-using Eto.Drawing;
-using swc = System.Windows.Controls;
-using swm = System.Windows.Media;
-using sw = System.Windows;
-
-namespace Eto.Platform.Wpf.Drawing
-{
-	public class FontHandler : WidgetHandler<object, Font>, IFont
-	{
-
-		public void Apply (swc.Control control)
-		{
-			control.FontFamily = Family;
-
-			control.FontStyle = FontStyle;
-			control.FontWeight = FontWeight;
-
-			control.FontSize = this.PixelSize;
-		}
-
-		public double PixelSize
-		{
-			get
-			{
-				if (sw.Application.Current.MainWindow != null)
-				{
-					// adjust font size for DPI settings
-					var m = sw.PresentationSource.FromVisual (sw.Application.Current.MainWindow).CompositionTarget.TransformToDevice;
-					return PointsToPixels (Size * m.M22);
-				}
-				else
-					return PointsToPixels (Size);
-			}
-		}
-
-
-		public static double PointsToPixels (double points)
-		{
-			return points * (96.0 / 72.0);
-		}
-
-		public static void Apply (swc.Control control, Font font)
-		{
-			if (control == null) return;
-			if (font != null) {
-				((FontHandler)font.Handler).Apply (control);
-			}
-			else {
-				control.SetValue (swc.Control.FontFamilyProperty, swc.Control.FontFamilyProperty.DefaultMetadata.DefaultValue);
-				control.SetValue (swc.Control.FontStyleProperty, swc.Control.FontStyleProperty.DefaultMetadata.DefaultValue);
-				control.SetValue (swc.Control.FontWeightProperty, swc.Control.FontWeightProperty.DefaultMetadata.DefaultValue);
-				control.SetValue (swc.Control.FontSizeProperty, swc.Control.FontSizeProperty.DefaultMetadata.DefaultValue);
-			}
-
-		}
-
-		string Convert (FontFamily family)
-		{
-			switch (family) {
-				case Eto.Drawing.FontFamily.Monospace:
-					return "Courier New";
-                case Eto.Drawing.FontFamily.Sans:
-					return "Verdana";
-                case Eto.Drawing.FontFamily.Serif:
-					return "Times New Roman";
-				default:
-					throw new NotSupportedException ();
-			}
-		}
-
-		public swm.Typeface Typeface
-		{
-			get
-			{
-				return new swm.Typeface (Family, FontStyle, FontWeight, sw.FontStretches.Normal);
-			}
-		}
-
-		public System.Windows.Media.FontFamily Family
-		{
-			get; set;
-		}
-
-		public System.Windows.FontStyle FontStyle
-		{
-			get; set;
-		}
-
-		public System.Windows.FontWeight FontWeight
-		{
-			get;
-			set;
-		}
-
-		public double Size
-		{
-			get; set; 
-		}
-
-		public void Create (FontFamily family, float size, FontStyle style)
-		{
-			this.Family = new System.Windows.Media.FontFamily (Convert (family));
-			this.Size = size;
-			if ((style & Eto.Drawing.FontStyle.Bold) != 0) this.FontWeight = System.Windows.FontWeights.Bold;
-			else this.FontWeight = System.Windows.FontWeights.Normal;
-
-			if ((style & Eto.Drawing.FontStyle.Italic) != 0) this.FontStyle = System.Windows.FontStyles.Italic;
-			else this.FontStyle = System.Windows.FontStyles.Normal;
-		}
-
-		public void Create (SystemFont systemFont, float? size)
-		{
-			
-			switch (systemFont) {
-				case SystemFont.Label:
-				case SystemFont.Default:
-				case SystemFont.Message:
-				case SystemFont.Palette:
-				case SystemFont.TitleBar:
-				case SystemFont.ToolTip:
-					Family = System.Windows.SystemFonts.MessageFontFamily;
-					FontStyle = System.Windows.SystemFonts.MessageFontStyle;
-					FontWeight = System.Windows.SystemFonts.MessageFontWeight;
-					Size = System.Windows.SystemFonts.MessageFontSize;
-					break;
-				case SystemFont.Bold:
-					Family = System.Windows.SystemFonts.MessageFontFamily;
-					FontStyle = System.Windows.SystemFonts.MessageFontStyle;
-					FontWeight = System.Windows.FontWeights.Bold;
-					Size = System.Windows.SystemFonts.MessageFontSize;
-					break;
-				case SystemFont.MenuBar:
-				case SystemFont.Menu:
-					Family = System.Windows.SystemFonts.MenuFontFamily;
-					FontStyle = System.Windows.SystemFonts.MenuFontStyle;
-					FontWeight = System.Windows.SystemFonts.MenuFontWeight;
-					Size = System.Windows.SystemFonts.MenuFontSize;
-					break;
-				case SystemFont.StatusBar:
-					Family = System.Windows.SystemFonts.StatusFontFamily;
-					FontStyle = System.Windows.SystemFonts.StatusFontStyle;
-					FontWeight = System.Windows.SystemFonts.StatusFontWeight;
-					Size = System.Windows.SystemFonts.StatusFontSize;
-					break;
-				default:
-					throw new NotSupportedException ();
-			}
-			if (size != null) Size = size.Value;
-		}
-
-
-		public bool Bold
-		{
-			get { return this.FontWeight == System.Windows.FontWeights.Bold; }
-		}
-
-		public bool Italic
-		{
-			get { return this.FontStyle == System.Windows.FontStyles.Italic; }
-        }
-
-        public bool Underline
-        {
-            get { throw new NotImplementedException(); }
-        }
-
-        public bool Strikeout
-        {
-            get { throw new NotImplementedException(); }
-        }
-
-        public float SizeInPoints
-        {
-            get { throw new NotImplementedException(); }
-        }
-
-        public string FontFamily
-        {
-            get { throw new NotImplementedException(); }
-        }
-
-        public float AscentInPixels
-        {
-            get { throw new NotImplementedException(); }
-        }
-
-        public float DescentInPixels
-        {
-            get { throw new NotImplementedException(); }
-        }
-
-        public float HeightInPixels
-        {
-            get { throw new NotImplementedException(); }
-        }
-
-        public float SizeInPixels
-        {
-            get { throw new NotImplementedException(); }
-        }
-
-        public IFont Clone()
-        {
-            throw new NotImplementedException();
-        }
-
-        #region IFont Members
-
-        public void Create(string fontFamily, float sizeInPoints, FontStyle style)
-        {
-            throw new NotImplementedException();
-        }
-
-        public float ExHeightInPixels
-        {
-            get { throw new NotImplementedException(); }
-        }
-
-        public void Create(string fontFamily, float size)
-        {
-            throw new NotImplementedException();
-        }
-
-        #endregion
-
-
-        public void Create()
-        {
-            throw new NotImplementedException();
-        }
-    }
-}
-=======
-﻿using System;
-using System.Collections.Generic;
-using System.Linq;
-using System.Text;
-using Eto.Drawing;
-using swc = System.Windows.Controls;
-using swm = System.Windows.Media;
-using sw = System.Windows;
-using sd = System.Drawing;
-
-namespace Eto.Platform.Wpf.Drawing
-{
-	public class FontHandler : WidgetHandler<object, Font>, IFont
-	{
-		FontTypeface typeface;
-
-		public void Apply (swc.Control control)
-		{
-			control.FontFamily = WpfFamily;
-			control.FontStyle = WpfFontStyle;
-			control.FontWeight = WpfFontWeight;
-
-			control.FontSize = this.PixelSize;
-		}
-
-		public double PixelSize
-		{
-			get
-			{
-				if (sw.Application.Current.MainWindow != null) {
-					// adjust font size for DPI settings
-					var m = sw.PresentationSource.FromVisual (sw.Application.Current.MainWindow).CompositionTarget.TransformToDevice;
-					return PointsToPixels (Size * m.M22);
-				}
-				else
-					return PointsToPixels (Size);
-			}
-		}
-
-		public static double PointsToPixels (double points)
-		{
-			return points * (96.0 / 72.0);
-		}
-
-		public static double PixelsToPoints (double points, swc.Control control = null)
-		{
-			if (control != null) {
-				var m = sw.PresentationSource.FromVisual (sw.Application.Current.MainWindow).CompositionTarget.TransformToDevice;
-				points /= m.M22;
-			}
-			return points * (72.0 / 96.0);
-		}
-
-		public static void Apply (swc.Control control, Font font)
-		{
-			if (control == null) return;
-			if (font != null) {
-				((FontHandler)font.Handler).Apply (control);
-			}
-			else {
-				control.SetValue (swc.Control.FontFamilyProperty, swc.Control.FontFamilyProperty.DefaultMetadata.DefaultValue);
-				control.SetValue (swc.Control.FontStyleProperty, swc.Control.FontStyleProperty.DefaultMetadata.DefaultValue);
-				control.SetValue (swc.Control.FontWeightProperty, swc.Control.FontWeightProperty.DefaultMetadata.DefaultValue);
-				control.SetValue (swc.Control.FontSizeProperty, swc.Control.FontSizeProperty.DefaultMetadata.DefaultValue);
-			}
-
-		}
-
-		public sw.FontStyle WpfFontStyle
-		{
-			get;
-			set;
-		}
-
-		public sw.FontWeight WpfFontWeight
-		{
-			get;
-			set;
-		}
-
-		public double Size
-		{
-			get;
-			set;
-		}
-
-		public FontHandler ()
-		{
-		}
-
-		public FontHandler (Eto.Generator generator, swc.Control control)
-		{
-			this.Family = new FontFamily (generator, new FontFamilyHandler (control.FontFamily));
-			this.Size = PixelsToPoints (control.FontSize, control);
-			this.WpfFontStyle = control.FontStyle;
-			this.WpfFontWeight = control.FontWeight;
-		}
-
-		public FontHandler (Eto.Generator generator, swm.FontFamily family, double size, sw.FontStyle style, sw.FontWeight weight)
-		{
-			this.Family = new FontFamily(generator, new FontFamilyHandler (family));
-			this.Size = size;
-			this.WpfFontStyle = style;
-			this.WpfFontWeight = weight;
-		}
-
-		public void Create (FontFamily family, float size, FontStyle style)
-		{
-			this.Family = family;
-			this.Size = size;
-			SetStyle (style);
-		}
-
-		public void Create (FontTypeface typeface, float size)
-		{
-			this.typeface = typeface;
-			this.Family = typeface.Family;
-			this.Size = size;
-			this.WpfFontWeight = WpfTypeface.Weight;
-			this.WpfFontStyle = WpfTypeface.Style;
-		}
-
-		void SetStyle (FontStyle style)
-		{
-			if ((style & Eto.Drawing.FontStyle.Bold) != 0) this.WpfFontWeight = System.Windows.FontWeights.Bold;
-			else this.WpfFontWeight = System.Windows.FontWeights.Normal;
-
-			if ((style & Eto.Drawing.FontStyle.Italic) != 0) this.WpfFontStyle = System.Windows.FontStyles.Italic;
-			else this.WpfFontStyle = System.Windows.FontStyles.Normal;
-		}
-
-		public void Create (SystemFont systemFont, float? size)
-		{
-
-			switch (systemFont) {
-			case SystemFont.Label:
-			case SystemFont.Default:
-			case SystemFont.Message:
-			case SystemFont.Palette:
-			case SystemFont.TitleBar:
-			case SystemFont.ToolTip:
-				Family = new FontFamily(Widget.Generator, new FontFamilyHandler (sw.SystemFonts.MessageFontFamily));
-				WpfFontStyle = System.Windows.SystemFonts.MessageFontStyle;
-				WpfFontWeight = System.Windows.SystemFonts.MessageFontWeight;
-				Size = System.Windows.SystemFonts.MessageFontSize;
-				break;
-			case SystemFont.Bold:
-				Family = new FontFamily(Widget.Generator, new FontFamilyHandler (sw.SystemFonts.MessageFontFamily));
-				WpfFontStyle = System.Windows.SystemFonts.MessageFontStyle;
-				WpfFontWeight = System.Windows.FontWeights.Bold;
-				Size = System.Windows.SystemFonts.MessageFontSize;
-				break;
-			case SystemFont.MenuBar:
-			case SystemFont.Menu:
-				Family = new FontFamily(Widget.Generator, new FontFamilyHandler (sw.SystemFonts.MenuFontFamily));
-				WpfFontStyle = System.Windows.SystemFonts.MenuFontStyle;
-				WpfFontWeight = System.Windows.SystemFonts.MenuFontWeight;
-				Size = System.Windows.SystemFonts.MenuFontSize;
-				break;
-			case SystemFont.StatusBar:
-				Family = new FontFamily(Widget.Generator, new FontFamilyHandler (sw.SystemFonts.StatusFontFamily));
-				WpfFontStyle = System.Windows.SystemFonts.StatusFontStyle;
-				WpfFontWeight = System.Windows.SystemFonts.StatusFontWeight;
-				Size = System.Windows.SystemFonts.StatusFontSize;
-				break;
-			default:
-				throw new NotSupportedException ();
-			}
-			if (size != null) Size = size.Value;
-		}
-
-
-		public FontFamily Family
-		{
-			get;
-			set;
-		}
-
-		public FontTypeface Typeface
-		{
-			get
-			{
-				if (typeface == null) {
-					typeface = new FontTypeface(Family, new FontTypefaceHandler(new swm.Typeface (WpfFamily, WpfFontStyle, WpfFontWeight, sw.FontStretches.Normal)));
-				}
-				return typeface;
-			}
-		}
-
-		public FontStyle FontStyle
-		{
-			get
-			{
-				return Conversions.Convert (WpfFontStyle, WpfFontWeight);
-			}
-		}
-
-		public swm.FontFamily WpfFamily
-		{
-			get { return ((FontFamilyHandler)Family.Handler).Control; }
-		}
-
-		public swm.Typeface WpfTypeface
-		{
-			get { return ((FontTypefaceHandler)Typeface.Handler).Control; }
-		}
-
-		float IFont.Size
-		{
-			get { return (float)this.Size; }
-		}
-
-		public string FamilyName
-		{
-			get { return Family.Name; }
-		}
-	}
-}
->>>>>>> cff29a2c
+﻿using System;
+using System.Collections.Generic;
+using System.Linq;
+using System.Text;
+using Eto.Drawing;
+using swc = System.Windows.Controls;
+using swm = System.Windows.Media;
+using sw = System.Windows;
+using sd = System.Drawing;
+
+namespace Eto.Platform.Wpf.Drawing
+{
+	public class FontHandler : WidgetHandler<object, Font>, IFont
+	{
+		FontTypeface typeface;
+
+		public void Apply (swc.Control control)
+		{
+			control.FontFamily = WpfFamily;
+			control.FontStyle = WpfFontStyle;
+			control.FontWeight = WpfFontWeight;
+
+			control.FontSize = this.PixelSize;
+		}
+
+		public double PixelSize
+		{
+			get
+			{
+				if (sw.Application.Current.MainWindow != null) {
+					// adjust font size for DPI settings
+					var m = sw.PresentationSource.FromVisual (sw.Application.Current.MainWindow).CompositionTarget.TransformToDevice;
+					return PointsToPixels (Size * m.M22);
+				}
+				else
+					return PointsToPixels (Size);
+			}
+		}
+
+		public static double PointsToPixels (double points)
+		{
+			return points * (96.0 / 72.0);
+		}
+
+		public static double PixelsToPoints (double points, swc.Control control = null)
+		{
+			if (control != null) {
+				var m = sw.PresentationSource.FromVisual (sw.Application.Current.MainWindow).CompositionTarget.TransformToDevice;
+				points /= m.M22;
+			}
+			return points * (72.0 / 96.0);
+		}
+
+		public static void Apply (swc.Control control, Font font)
+		{
+			if (control == null) return;
+			if (font != null) {
+				((FontHandler)font.Handler).Apply (control);
+			}
+			else {
+				control.SetValue (swc.Control.FontFamilyProperty, swc.Control.FontFamilyProperty.DefaultMetadata.DefaultValue);
+				control.SetValue (swc.Control.FontStyleProperty, swc.Control.FontStyleProperty.DefaultMetadata.DefaultValue);
+				control.SetValue (swc.Control.FontWeightProperty, swc.Control.FontWeightProperty.DefaultMetadata.DefaultValue);
+				control.SetValue (swc.Control.FontSizeProperty, swc.Control.FontSizeProperty.DefaultMetadata.DefaultValue);
+			}
+
+		}
+
+		public sw.FontStyle WpfFontStyle
+		{
+			get;
+			set;
+		}
+
+		public sw.FontWeight WpfFontWeight
+		{
+			get;
+			set;
+		}
+
+		public double Size
+		{
+			get;
+			set;
+		}
+
+		public FontHandler ()
+		{
+		}
+
+		public FontHandler (Eto.Generator generator, swc.Control control)
+		{
+			this.Family = new FontFamily (generator, new FontFamilyHandler (control.FontFamily));
+			this.Size = PixelsToPoints (control.FontSize, control);
+			this.WpfFontStyle = control.FontStyle;
+			this.WpfFontWeight = control.FontWeight;
+		}
+
+		public FontHandler (Eto.Generator generator, swm.FontFamily family, double size, sw.FontStyle style, sw.FontWeight weight)
+		{
+			this.Family = new FontFamily(generator, new FontFamilyHandler (family));
+			this.Size = size;
+			this.WpfFontStyle = style;
+			this.WpfFontWeight = weight;
+		}
+
+		public void Create (FontFamily family, float size, FontStyle style)
+		{
+			this.Family = family;
+			this.Size = size;
+			SetStyle (style);
+		}
+
+		public void Create (FontTypeface typeface, float size)
+		{
+			this.typeface = typeface;
+			this.Family = typeface.Family;
+			this.Size = size;
+			this.WpfFontWeight = WpfTypeface.Weight;
+			this.WpfFontStyle = WpfTypeface.Style;
+		}
+
+		void SetStyle (FontStyle style)
+		{
+			if ((style & Eto.Drawing.FontStyle.Bold) != 0) this.WpfFontWeight = System.Windows.FontWeights.Bold;
+			else this.WpfFontWeight = System.Windows.FontWeights.Normal;
+
+			if ((style & Eto.Drawing.FontStyle.Italic) != 0) this.WpfFontStyle = System.Windows.FontStyles.Italic;
+			else this.WpfFontStyle = System.Windows.FontStyles.Normal;
+		}
+
+		public void Create (SystemFont systemFont, float? size)
+		{
+
+			switch (systemFont) {
+			case SystemFont.Label:
+			case SystemFont.Default:
+			case SystemFont.Message:
+			case SystemFont.Palette:
+			case SystemFont.TitleBar:
+			case SystemFont.ToolTip:
+				Family = new FontFamily(Widget.Generator, new FontFamilyHandler (sw.SystemFonts.MessageFontFamily));
+				WpfFontStyle = System.Windows.SystemFonts.MessageFontStyle;
+				WpfFontWeight = System.Windows.SystemFonts.MessageFontWeight;
+				Size = System.Windows.SystemFonts.MessageFontSize;
+				break;
+			case SystemFont.Bold:
+				Family = new FontFamily(Widget.Generator, new FontFamilyHandler (sw.SystemFonts.MessageFontFamily));
+				WpfFontStyle = System.Windows.SystemFonts.MessageFontStyle;
+				WpfFontWeight = System.Windows.FontWeights.Bold;
+				Size = System.Windows.SystemFonts.MessageFontSize;
+				break;
+			case SystemFont.MenuBar:
+			case SystemFont.Menu:
+				Family = new FontFamily(Widget.Generator, new FontFamilyHandler (sw.SystemFonts.MenuFontFamily));
+				WpfFontStyle = System.Windows.SystemFonts.MenuFontStyle;
+				WpfFontWeight = System.Windows.SystemFonts.MenuFontWeight;
+				Size = System.Windows.SystemFonts.MenuFontSize;
+				break;
+			case SystemFont.StatusBar:
+				Family = new FontFamily(Widget.Generator, new FontFamilyHandler (sw.SystemFonts.StatusFontFamily));
+				WpfFontStyle = System.Windows.SystemFonts.StatusFontStyle;
+				WpfFontWeight = System.Windows.SystemFonts.StatusFontWeight;
+				Size = System.Windows.SystemFonts.StatusFontSize;
+				break;
+			default:
+				throw new NotSupportedException ();
+			}
+			if (size != null) Size = size.Value;
+		}
+
+
+		public FontFamily Family
+		{
+			get;
+			set;
+		}
+
+		public FontTypeface Typeface
+		{
+			get
+			{
+				if (typeface == null) {
+					typeface = new FontTypeface(Family, new FontTypefaceHandler(new swm.Typeface (WpfFamily, WpfFontStyle, WpfFontWeight, sw.FontStretches.Normal)));
+				}
+				return typeface;
+			}
+		}
+
+		public FontStyle FontStyle
+		{
+			get
+			{
+				return Conversions.Convert (WpfFontStyle, WpfFontWeight);
+			}
+		}
+
+		public swm.FontFamily WpfFamily
+		{
+			get { return ((FontFamilyHandler)Family.Handler).Control; }
+		}
+
+		public swm.Typeface WpfTypeface
+		{
+			get { return ((FontTypefaceHandler)Typeface.Handler).Control; }
+        }
+
+        public bool Underline
+        {
+            get { throw new NotImplementedException(); }
+        }
+
+        public bool Strikeout
+        {
+            get { throw new NotImplementedException(); }
+        }
+
+        public float SizeInPoints
+        {
+            get { throw new NotImplementedException(); }
+        }
+
+        public string FontFamily
+        {
+            get { throw new NotImplementedException(); }
+        }
+
+        public float AscentInPixels
+        {
+            get { throw new NotImplementedException(); }
+        }
+
+        public float DescentInPixels
+        {
+            get { throw new NotImplementedException(); }
+        }
+
+        public float HeightInPixels
+        {
+            get { throw new NotImplementedException(); }
+        }
+
+        public float SizeInPixels
+        {
+            get { throw new NotImplementedException(); }
+        }
+
+        public IFont Clone()
+        {
+            throw new NotImplementedException();
+        }
+
+        #region IFont Members
+
+        public void Create(string fontFamily, float sizeInPoints, FontStyle style)
+        {
+            throw new NotImplementedException();
+        }
+
+        public float ExHeightInPixels
+        {
+            get { throw new NotImplementedException(); }
+        }
+
+        public void Create(string fontFamily, float size)
+        {
+            throw new NotImplementedException();
+        }
+
+        #endregion
+
+
+        public void Create()
+        {
+            throw new NotImplementedException();
+        }
+
+		public string FamilyName
+		{
+			get { return Family.Name; }
+		}
+    }
+}