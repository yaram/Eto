using System;
using System.ComponentModel;
using System.Collections;
using System.Collections.Generic;
using Eto.Drawing;
using Eto.Interface;

namespace Eto.Forms
{
	public partial interface IControl : IInstanceWidget
	{
		Color BackgroundColor { get; set; }

		Size Size { get; set; }

		bool Enabled { get; set; }

		void Invalidate ();

		void Invalidate (Rectangle rect);

		Graphics CreateGraphics ();

		void SuspendLayout ();

		void ResumeLayout ();

		void Focus ();

		bool HasFocus { get; }

		bool Visible { get; set; }

		void OnPreLoad (EventArgs e);

		void OnLoad (EventArgs e);

		void OnLoadComplete (EventArgs e);

		void SetParent (Control parent);

		void SetParentLayout (Layout layout);

        Point ScreenToWorld(Point p);
		
		void MapPlatformAction (string systemAction, BaseAction action);

        Point WorldToScreen(Point p);

        DragDropEffects DoDragDrop(object data, DragDropEffects allowedEffects);

        bool Capture { get; set; }

        Point MousePosition { get; }

        Point Location { get; }

        void SetControl(object control);
    }
	
	[ToolboxItem(true)]
	[DesignTimeVisible(true)]
	[DesignerCategory("Eto.Forms")]
	public abstract partial class Control : 
        InstanceWidget, 
        IMouseInputSource,
        IKeyboardInputSource
	{
		new IControl Handler { get { return (IControl)base.Handler; } }
		
		public bool Loaded { get; private set; }

        #region Drag/Drop
        /// <summary>
        /// Instead of implementing drag/drop functionality 
        /// directly on control, it is aggregated in the
        /// DragDropInputSource class.
        /// </summary>
        private DragDropInputSource dragDropInputSource;
        public DragDropInputSource DragDropInputSource
        {
            get
            {
                if(dragDropInputSource == null)
                    dragDropInputSource = 
                        new DragDropInputSource(
                            this);

                return dragDropInputSource;
            }
        }

        public DragDropEffects DoDragDrop(
            object data, 
            DragDropEffects dragDropEffects)
        {
            return Handler.DoDragDrop(data, dragDropEffects);
        }

        #endregion

		#region Events
		
		public const string SizeChangedEvent = "Control.SizeChanged";

		EventHandler<EventArgs> sizeChanged;

		public event EventHandler<EventArgs> SizeChanged {
			add {
				HandleEvent (SizeChangedEvent);
				sizeChanged += value;
			}
			remove { sizeChanged -= value; }
		}

		public virtual void OnSizeChanged (EventArgs e)
		{
			if (sizeChanged != null)
				sizeChanged (this, e);
		}

		public const string KeyDownEvent = "Control.KeyDown";

		EventHandler<KeyPressEventArgs> keyDown;

		public event EventHandler<KeyPressEventArgs> KeyDown {
			add {
				HandleEvent (KeyDownEvent);
				keyDown += value;
			}
			remove { keyDown -= value; }
		}
		
		public virtual void OnKeyDown (KeyPressEventArgs e)
		{
			//Console.WriteLine("{0} ({1})", e.KeyData, this);
			if (keyDown != null)
				keyDown (this, e);
			if (!e.Handled && Parent != null)
				Parent.OnKeyDown (e);
		}

        public const string KeyUpEvent = "Control.KeyUp";

        EventHandler<KeyPressEventArgs> keyUp;

        public event EventHandler<KeyPressEventArgs> KeyUp
        {
            add
            {
                HandleEvent(KeyUpEvent);
                keyUp += value;
            }
            remove { keyUp -= value; }
        }

        public virtual void OnKeyUp(KeyPressEventArgs e)
        {
            //Console.WriteLine("{0} ({1})", e.KeyData, this);
            if (keyUp != null)
                keyUp(this, e);
            if (!e.Handled && Parent != null)
                Parent.OnKeyUp(e);
        }

        public const string TextChangedEvent = "Control.TextChanged";

		EventHandler<EventArgs> textChanged;

		public event EventHandler<EventArgs> TextChanged {
			add {
				HandleEvent (TextChangedEvent);
				textChanged += value;
			}
			remove { textChanged -= value; }
		}

		public virtual void OnTextChanged (EventArgs e)
		{
			if (textChanged != null)
				textChanged (this, e);
		}

		public const string MouseDownEvent = "Control.MouseDown";

		EventHandler<MouseEventArgs> mouseDown;

		public event EventHandler<MouseEventArgs> MouseDown {
			add {
				HandleEvent (MouseDownEvent);
				mouseDown += value;
			}
			remove { mouseDown -= value; }
		}

		public virtual void OnMouseDown (MouseEventArgs e)
		{
			if (mouseDown != null)
				mouseDown (this, e);
		}

		public const string MouseUpEvent = "Control.MouseUp";

		EventHandler<MouseEventArgs> mouseUp;

		public event EventHandler<MouseEventArgs> MouseUp {
			add {
				HandleEvent (MouseUpEvent);
				mouseUp += value;
			}
			remove { mouseUp -= value; }
		}

		public virtual void OnMouseUp (MouseEventArgs e)
		{
			if (mouseUp != null)
				mouseUp (this, e);
		}

		public const string MouseMoveEvent = "Control.MouseMove";

		EventHandler<MouseEventArgs> mouseMove;

		public event EventHandler<MouseEventArgs> MouseMove {
			add {
				HandleEvent (MouseMoveEvent);
				mouseMove += value;
			}
			remove { mouseMove -= value; }
		}

		public virtual void OnMouseMove (MouseEventArgs e)
		{
			if (mouseMove != null)
				mouseMove (this, e);
		}

		public const string MouseLeaveEvent = "Control.MouseLeave";

		EventHandler<MouseEventArgs> mouseLeave;

		public event EventHandler<MouseEventArgs> MouseLeave {
			add {
				HandleEvent (MouseLeaveEvent);
				mouseLeave += value;
			}
			remove { mouseLeave -= value; }
		}

		public virtual void OnMouseLeave (MouseEventArgs e)
		{
			if (mouseLeave != null)
				mouseLeave (this, e);
		}

		public const string MouseEnterEvent = "Control.MouseEnter";

		EventHandler<MouseEventArgs> mouseEnter;

		public event EventHandler<MouseEventArgs> MouseEnter {
			add {
				HandleEvent (MouseEnterEvent);
				mouseEnter += value;
			}
			remove { mouseEnter -= value; }
		}

		public virtual void OnMouseEnter (MouseEventArgs e)
		{
			if (mouseEnter != null)
				mouseEnter (this, e);
		}
		
		public const string MouseDoubleClickEvent = "Control.MouseDoubleClick";

		EventHandler<MouseEventArgs> mouseDoubleClick;

		public event EventHandler<MouseEventArgs> MouseDoubleClick {
			add {
				HandleEvent (MouseDoubleClickEvent);
				mouseDoubleClick += value;
			}
			remove { mouseDoubleClick -= value; }
		}

		public virtual void OnMouseDoubleClick (MouseEventArgs e)
		{
			if (mouseDoubleClick != null)
				mouseDoubleClick (this, e);
		}

        public const string MouseHoverEvent = "Control.MouseHover";

        EventHandler<MouseEventArgs> mouseHover;

        public event EventHandler<MouseEventArgs> MouseHover
        {
            add
            {
                HandleEvent(MouseHoverEvent);
                mouseHover += value;
            }
            remove { mouseHover -= value; }
        }

        public virtual void OnMouseHover(MouseEventArgs e)
        {
            if (mouseHover != null)
                mouseHover(this, e);
        }

<<<<<<< HEAD
        #endregion

        #region MouseWheel
=======
        public const string MouseClickEvent = "Control.MouseClick";

        EventHandler<MouseEventArgs> mouseClick;

        public event EventHandler<MouseEventArgs> MouseClick
        {
            add
            {
                HandleEvent(MouseClickEvent);
                mouseClick += value;
            }
            remove { mouseClick -= value; }
        }

        public virtual void OnMouseClick(MouseEventArgs e)
        {
            if (mouseClick != null)
                mouseClick(this, e);
        }

>>>>>>> 9c4ec32d
        public const string MouseWheelEvent = "Control.MouseWheel";

        EventHandler<MouseEventArgs> mouseWheel;

        public event EventHandler<MouseEventArgs> MouseWheel
        {
            add
            {
                HandleEvent(MouseWheelEvent);
                mouseWheel += value;
            }
            remove { mouseWheel -= value; }
        }

        public virtual void OnMouseWheel(MouseEventArgs e)
        {
            if (mouseWheel != null)
                mouseWheel(this, e);
        }

        public const string GotFocusEvent = "Control.GotFocus";

		EventHandler<EventArgs> gotFocus;

		public event EventHandler<EventArgs> GotFocus {
			add {
				HandleEvent (GotFocusEvent);
				gotFocus += value;
			}
			remove { gotFocus -= value; }
		}

		public virtual void OnGotFocus (EventArgs e)
		{
			if (gotFocus != null)
				gotFocus (this, e);
		}

		public const string LostFocusEvent = "Control.LostFocus";

		EventHandler<EventArgs> lostFocus;

		public event EventHandler<EventArgs> LostFocus {
			add {
				HandleEvent (LostFocusEvent);
				lostFocus += value;
			}
			remove { lostFocus -= value; }
		}

		public virtual void OnLostFocus (EventArgs e)
		{
			if (lostFocus != null)
				lostFocus (this, e);
		}
		
		public const string ShownEvent = "Control.Shown";

		EventHandler<EventArgs> shown;

		public event EventHandler<EventArgs> Shown {
			add {
				HandleEvent (ShownEvent);
				shown += value;
			}
			remove { shown -= value; }
		}

		public virtual void OnShown (EventArgs e)
		{
			if (shown != null)
				shown (this, e);
		}

        public const string ActivatedEvent = "Control.Activated";

        EventHandler<EventArgs> activated;

        public event EventHandler<EventArgs> Activated
        {
            add
            {
                HandleEvent(ActivatedEvent);
                activated += value;
            }
            remove { activated -= value; }
        }

        public virtual void OnActivated(EventArgs e)
        {
            if (activated != null)
                activated(this, e);
        }

        public const string HiddenEvent = "Control.Hidden";

		EventHandler<EventArgs> hidden;

		public event EventHandler<EventArgs> Hidden {
			add {
				HandleEvent (HiddenEvent);
				hidden += value;
			}
			remove { hidden -= value; }
		}

		public virtual void OnHidden (EventArgs e)
		{
			if (hidden != null)
				hidden (this, e);
		}
		
		public event EventHandler<EventArgs> PreLoad;

		public virtual void OnPreLoad (EventArgs e)
		{
			if (PreLoad != null)
				PreLoad (this, e);
			Handler.OnPreLoad (e);
		}

		public event EventHandler<EventArgs> Load;

		public virtual void OnLoad (EventArgs e)
		{
			Loaded = true;
			if (Load != null)
				Load (this, e);
			Handler.OnLoad (e);
		}

		public event EventHandler<EventArgs> LoadComplete;

		public virtual void OnLoadComplete (EventArgs e)
		{
			if (LoadComplete != null)
				LoadComplete (this, e);
			Handler.OnLoadComplete (e);
		}
		
		#endregion

        /// <summary>
        /// An overload to be used when the handler is set after
        /// construction
        /// </summary>
        /// <param name="generator"></param>
        protected Control(Generator generator, IControl inner) :
            base(generator, inner)
        {
        }
		protected Control (Generator generator, Type type, bool initialize = true)
			: base (generator, type, initialize)
		{
		}

		/// <summary>
		/// Initializes a new instance of the Container with the specified handler
		/// </summary>
		/// <param name="generator">Generator for the widget</param>
		/// <param name="handler">Pre-created handler to attach to this instance</param>
		/// <param name="initialize">True to call handler's Initialze method, false otherwise</param>
		protected Control (Generator generator, IControl handler, bool initialize = true)
			: base (generator, handler, initialize)
		{
		}

        // Provided as a means of wrapping a WinForms control
        public static T Create<T>(
            object o)
            where T:Control, new()
        {
            var r =
                new T();

            r.SetControl(o);

            return r;
        }

        public void SetControl(object control)
        {
            Handler.SetControl(control);
        }

		public void Invalidate ()
		{
			Handler.Invalidate ();
		}

		public void Invalidate (Rectangle rect)
		{
			Handler.Invalidate (rect);
		}

		public virtual Size Size {
			get { return Handler.Size; }
			set { Handler.Size = value; }
		}

		public virtual bool Enabled {
			get { return Handler.Enabled; }
			set { Handler.Enabled = value; }
		}

		public virtual bool Visible {
			get { return Handler.Visible; }
			set { Handler.Visible = value; }
		}
		
		public override object DataContext {
			get { return base.DataContext ?? (Parent != null ? Parent.DataContext : null); }
			set { base.DataContext = value; }
		}
		
		public Layout ParentLayout { get; private set; }
		
		public Control Parent { get; private set; }

		public T FindParent<T> (string id)
			where T: class
		{
			var control = this.Parent;
			while (control != null) {
				if (control is T && (string.IsNullOrEmpty (id) || control.ID == id)) {
					return control as T;
				}
				control = control.Parent;
			}
			return default(T);
		}

		public T FindParent<T> ()
			where T : class
		{
			var control = this.Parent;
			while (control != null) {
				if (control is T)
					return control as T;
				control = control.Parent;
			}
			return default (T);
		}
		
		public void SetParent (Control parent)
		{
			this.Parent = parent;
			OnDataContextChanged (EventArgs.Empty);
			Handler.SetParent (parent);
		}

		public void SetParentLayout (Layout layout)
		{
			this.ParentLayout = layout;
			Handler.SetParentLayout (layout);
			this.SetParent (layout != null ? layout.Container : null);
		}

		public Color BackgroundColor {
			get { return Handler.BackgroundColor; }
			set { Handler.BackgroundColor = value; }
		}
		
		public virtual bool HasFocus {
			get { return Handler.HasFocus; }
		}
		
		public Graphics CreateGraphics ()
		{
			return Handler.CreateGraphics ();
		}
		
		public virtual void Focus ()
		{
			Handler.Focus ();
		}
		
		public virtual void SuspendLayout ()
		{
			Handler.SuspendLayout ();
		}

		public virtual void ResumeLayout ()
		{
			Handler.ResumeLayout ();
		}

		public Window ParentWindow {
			get {
				Control c = this;
				while (c != null) {
					if (c is Window)
						return (Window)c;
					c = c.Parent;
				}
				return null;
			}
		}
		
		public void MapPlatformAction(string systemAction, BaseAction action)
		{
			Handler.MapPlatformAction(systemAction, action);
		}

        /// <summary>
        /// Converts to world coordinates, which
        /// are usually the control's client coordinates.
        /// However controls may choose to support
        /// other coordinate systems, e.g. a
        /// scrolling, zooming canvas.
        /// </summary>
        public Point ScreenToWorld(Point p)
        {
            return Handler.ScreenToWorld(p);
        }

        public Point WorldToScreen(Point p)
        {
            return Handler.WorldToScreen(p);
        }

        public bool Capture
        {
            get
            {
                return Handler.Capture;
            }
            set
            {
                Handler.Capture = value;
            }
        }

        public Point MousePosition
        {
            get { return Handler.MousePosition; }
        }

        public Point Location
        {
            get { return Handler.Location; }
        }
    }
	
	public class ControlCollection : List<Control>
	{
		
	}
}<|MERGE_RESOLUTION|>--- conflicted
+++ resolved
@@ -309,32 +309,6 @@
                 mouseHover(this, e);
         }
 
-<<<<<<< HEAD
-        #endregion
-
-        #region MouseWheel
-=======
-        public const string MouseClickEvent = "Control.MouseClick";
-
-        EventHandler<MouseEventArgs> mouseClick;
-
-        public event EventHandler<MouseEventArgs> MouseClick
-        {
-            add
-            {
-                HandleEvent(MouseClickEvent);
-                mouseClick += value;
-            }
-            remove { mouseClick -= value; }
-        }
-
-        public virtual void OnMouseClick(MouseEventArgs e)
-        {
-            if (mouseClick != null)
-                mouseClick(this, e);
-        }
-
->>>>>>> 9c4ec32d
         public const string MouseWheelEvent = "Control.MouseWheel";
 
         EventHandler<MouseEventArgs> mouseWheel;
