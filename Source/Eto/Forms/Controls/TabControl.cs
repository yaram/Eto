--- conflicted
+++ resolved
@@ -141,9 +141,6 @@
 				tab.UpdateBindings();
 			}
 		}
-<<<<<<< HEAD
-=======
-
 		public ObjectBinding<TabControl, int> SelectedIndexBinding
 		{
 			get
@@ -157,6 +154,5 @@
 				);
 			}
 		}
->>>>>>> 903d7727
 	}
 }