<<<<<<< HEAD
﻿<?xml version="1.0" encoding="utf-8"?>
<Project ToolsVersion="4.0" DefaultTargets="Build" xmlns="http://schemas.microsoft.com/developer/msbuild/2003">
  <PropertyGroup>
    <Configuration Condition=" '$(Configuration)' == '' ">Debug</Configuration>
    <Platform Condition=" '$(Platform)' == '' ">x86</Platform>
    <ProductVersion>8.0.30703</ProductVersion>
    <SchemaVersion>2.0</SchemaVersion>
    <ProjectGuid>{DD350D2E-149A-4EF1-8AAE-CBA9740B5735}</ProjectGuid>
    <OutputType>WinExe</OutputType>
    <AppDesignerFolder>Properties</AppDesignerFolder>
    <RootNamespace>Eto.Test.Gtk</RootNamespace>
    <AssemblyName>Eto.Test.Gtk</AssemblyName>
    <FileAlignment>512</FileAlignment>
    <ApplicationIcon>..\Eto.Test\TestIcon.ico</ApplicationIcon>
  </PropertyGroup>
  <PropertyGroup Condition="'$(Configuration)|$(Platform)' == 'Debug|x86'">
    <DebugSymbols>True</DebugSymbols>
    <OutputPath>..\..\..\BuildOutput\Debug</OutputPath>
    <DefineConstants>DEBUG;TRACE</DefineConstants>
    <DebugType>full</DebugType>
    <PlatformTarget>x86</PlatformTarget>
    <ErrorReport>prompt</ErrorReport>
    <WarningLevel>4</WarningLevel>
    <Optimize>False</Optimize>
  </PropertyGroup>
  <PropertyGroup Condition="'$(Configuration)|$(Platform)' == 'Release|x86'">
    <OutputPath>..\..\..\BuildOutput\Release</OutputPath>
    <DefineConstants>TRACE</DefineConstants>
    <Optimize>True</Optimize>
    <DebugType>pdbonly</DebugType>
    <PlatformTarget>x86</PlatformTarget>
    <ErrorReport>prompt</ErrorReport>
    <WarningLevel>4</WarningLevel>
  </PropertyGroup>
  <PropertyGroup>
    <OutputRoot>..\..\..\..</OutputRoot>  
  </PropertyGroup>
  <Import Condition = "Exists('../../../../Common.targets')" Project="../../../../Common.targets" />
  <ItemGroup>
    <Reference Include="System" />
    <Reference Include="System.Core" />
    <Reference Include="System.Xml.Linq" />
    <Reference Include="System.Data.DataSetExtensions" />
    <Reference Include="Microsoft.CSharp" />
    <Reference Include="System.Data" />
    <Reference Include="System.Xml" />
  </ItemGroup>
  <ItemGroup>
    <Compile Include="Properties\AssemblyInfo.cs" />
    <Compile Include="Startup.cs" />
  </ItemGroup>
  <ItemGroup>
    <ProjectReference Include="..\..\Eto.Platform.Gtk\Eto.Platform.Gtk.csproj">
      <Project>{1FF7BE58-A6A2-4132-8CAF-AA2EF18122A1}</Project>
      <Name>Eto.Platform.Gtk</Name>
    </ProjectReference>
    <ProjectReference Include="..\..\Eto\Eto.csproj">
      <Project>{16289D2F-044C-49EF-83E9-9391AFF8FD2B}</Project>
      <Name>Eto</Name>
    </ProjectReference>
    <ProjectReference Include="..\Eto.Test\Eto.Test.csproj">
      <Project>{F8F400B8-A2F6-4342-82F6-D6D8B544A7E5}</Project>
      <Name>Eto.Test</Name>
    </ProjectReference>
  </ItemGroup>
  <Import Project="$(MSBuildToolsPath)\Microsoft.CSharp.targets" />
  <!-- To modify your build process, add your task inside one of the targets below and uncomment it. 
       Other similar extension points exist, see Microsoft.Common.targets.
  <Target Name="BeforeBuild">
  </Target>
  <Target Name="AfterBuild">
  </Target>
  -->
=======
<?xml version="1.0" encoding="utf-8"?>
<Project ToolsVersion="4.0" DefaultTargets="Build" xmlns="http://schemas.microsoft.com/developer/msbuild/2003">
  <PropertyGroup>
    <Configuration Condition=" '$(Configuration)' == '' ">Debug</Configuration>
    <Platform Condition=" '$(Platform)' == '' ">x86</Platform>
    <ProductVersion>8.0.30703</ProductVersion>
    <SchemaVersion>2.0</SchemaVersion>
    <ProjectGuid>{DD350D2E-149A-4EF1-8AAE-CBA9740B5735}</ProjectGuid>
    <OutputType>WinExe</OutputType>
    <AppDesignerFolder>Properties</AppDesignerFolder>
    <RootNamespace>Eto.Test.Gtk</RootNamespace>
    <AssemblyName>Eto.Test.Gtk</AssemblyName>
    <FileAlignment>512</FileAlignment>
    <ApplicationIcon>..\Eto.Test\TestIcon.ico</ApplicationIcon>
  </PropertyGroup>
  <PropertyGroup Condition="'$(Configuration)|$(Platform)' == 'Debug|x86'">
    <DebugSymbols>True</DebugSymbols>
    <OutputPath>..\..\..\BuildOutput\Debug</OutputPath>
    <DefineConstants>DEBUG;TRACE</DefineConstants>
    <DebugType>full</DebugType>
    <PlatformTarget>x86</PlatformTarget>
    <ErrorReport>prompt</ErrorReport>
    <WarningLevel>4</WarningLevel>
    <Optimize>False</Optimize>
  </PropertyGroup>
  <PropertyGroup Condition="'$(Configuration)|$(Platform)' == 'Release|x86'">
    <OutputPath>..\..\..\BuildOutput\Release</OutputPath>
    <DefineConstants>TRACE</DefineConstants>
    <Optimize>True</Optimize>
    <DebugType>pdbonly</DebugType>
    <PlatformTarget>x86</PlatformTarget>
    <ErrorReport>prompt</ErrorReport>
    <WarningLevel>4</WarningLevel>
  </PropertyGroup>
  <Import Condition="Exists('../../../../Eto.Common.targets')" Project="../../../../Eto.Common.targets" />
  <ItemGroup>
    <Reference Include="System" />
    <Reference Include="System.Core" />
    <Reference Include="System.Xml.Linq" />
    <Reference Include="System.Data.DataSetExtensions" />
    <Reference Include="Microsoft.CSharp" />
    <Reference Include="System.Data" />
    <Reference Include="System.Xml" />
  </ItemGroup>
  <ItemGroup>
    <Compile Include="Properties\AssemblyInfo.cs" />
    <Compile Include="Startup.cs" />
  </ItemGroup>
  <ItemGroup>
    <ProjectReference Include="..\..\Eto.Platform.Gtk\Eto.Platform.Gtk.csproj">
      <Project>{1FF7BE58-A6A2-4132-8CAF-AA2EF18122A1}</Project>
      <Name>Eto.Platform.Gtk</Name>
    </ProjectReference>
    <ProjectReference Include="..\..\Eto\Eto.csproj">
      <Project>{16289D2F-044C-49EF-83E9-9391AFF8FD2B}</Project>
      <Name>Eto</Name>
    </ProjectReference>
    <ProjectReference Include="..\Eto.Test\Eto.Test.csproj">
      <Project>{F8F400B8-A2F6-4342-82F6-D6D8B544A7E5}</Project>
      <Name>Eto.Test</Name>
    </ProjectReference>
  </ItemGroup>
  <Import Project="$(MSBuildToolsPath)\Microsoft.CSharp.targets" />
  <!-- To modify your build process, add your task inside one of the targets below and uncomment it. 
       Other similar extension points exist, see Microsoft.Common.targets.
  <Target Name="BeforeBuild">
  </Target>
  <Target Name="AfterBuild">
  </Target>
  -->
>>>>>>> 6b739447
</Project><|MERGE_RESOLUTION|>--- conflicted
+++ resolved
@@ -1,147 +1,74 @@
-<<<<<<< HEAD
-﻿<?xml version="1.0" encoding="utf-8"?>
-<Project ToolsVersion="4.0" DefaultTargets="Build" xmlns="http://schemas.microsoft.com/developer/msbuild/2003">
-  <PropertyGroup>
-    <Configuration Condition=" '$(Configuration)' == '' ">Debug</Configuration>
-    <Platform Condition=" '$(Platform)' == '' ">x86</Platform>
-    <ProductVersion>8.0.30703</ProductVersion>
-    <SchemaVersion>2.0</SchemaVersion>
-    <ProjectGuid>{DD350D2E-149A-4EF1-8AAE-CBA9740B5735}</ProjectGuid>
-    <OutputType>WinExe</OutputType>
-    <AppDesignerFolder>Properties</AppDesignerFolder>
-    <RootNamespace>Eto.Test.Gtk</RootNamespace>
-    <AssemblyName>Eto.Test.Gtk</AssemblyName>
-    <FileAlignment>512</FileAlignment>
-    <ApplicationIcon>..\Eto.Test\TestIcon.ico</ApplicationIcon>
-  </PropertyGroup>
-  <PropertyGroup Condition="'$(Configuration)|$(Platform)' == 'Debug|x86'">
-    <DebugSymbols>True</DebugSymbols>
-    <OutputPath>..\..\..\BuildOutput\Debug</OutputPath>
-    <DefineConstants>DEBUG;TRACE</DefineConstants>
-    <DebugType>full</DebugType>
-    <PlatformTarget>x86</PlatformTarget>
-    <ErrorReport>prompt</ErrorReport>
-    <WarningLevel>4</WarningLevel>
-    <Optimize>False</Optimize>
-  </PropertyGroup>
-  <PropertyGroup Condition="'$(Configuration)|$(Platform)' == 'Release|x86'">
-    <OutputPath>..\..\..\BuildOutput\Release</OutputPath>
-    <DefineConstants>TRACE</DefineConstants>
-    <Optimize>True</Optimize>
-    <DebugType>pdbonly</DebugType>
-    <PlatformTarget>x86</PlatformTarget>
-    <ErrorReport>prompt</ErrorReport>
-    <WarningLevel>4</WarningLevel>
-  </PropertyGroup>
-  <PropertyGroup>
-    <OutputRoot>..\..\..\..</OutputRoot>  
-  </PropertyGroup>
-  <Import Condition = "Exists('../../../../Common.targets')" Project="../../../../Common.targets" />
-  <ItemGroup>
-    <Reference Include="System" />
-    <Reference Include="System.Core" />
-    <Reference Include="System.Xml.Linq" />
-    <Reference Include="System.Data.DataSetExtensions" />
-    <Reference Include="Microsoft.CSharp" />
-    <Reference Include="System.Data" />
-    <Reference Include="System.Xml" />
-  </ItemGroup>
-  <ItemGroup>
-    <Compile Include="Properties\AssemblyInfo.cs" />
-    <Compile Include="Startup.cs" />
-  </ItemGroup>
-  <ItemGroup>
-    <ProjectReference Include="..\..\Eto.Platform.Gtk\Eto.Platform.Gtk.csproj">
-      <Project>{1FF7BE58-A6A2-4132-8CAF-AA2EF18122A1}</Project>
-      <Name>Eto.Platform.Gtk</Name>
-    </ProjectReference>
-    <ProjectReference Include="..\..\Eto\Eto.csproj">
-      <Project>{16289D2F-044C-49EF-83E9-9391AFF8FD2B}</Project>
-      <Name>Eto</Name>
-    </ProjectReference>
-    <ProjectReference Include="..\Eto.Test\Eto.Test.csproj">
-      <Project>{F8F400B8-A2F6-4342-82F6-D6D8B544A7E5}</Project>
-      <Name>Eto.Test</Name>
-    </ProjectReference>
-  </ItemGroup>
-  <Import Project="$(MSBuildToolsPath)\Microsoft.CSharp.targets" />
-  <!-- To modify your build process, add your task inside one of the targets below and uncomment it. 
-       Other similar extension points exist, see Microsoft.Common.targets.
-  <Target Name="BeforeBuild">
-  </Target>
-  <Target Name="AfterBuild">
-  </Target>
-  -->
-=======
-<?xml version="1.0" encoding="utf-8"?>
-<Project ToolsVersion="4.0" DefaultTargets="Build" xmlns="http://schemas.microsoft.com/developer/msbuild/2003">
-  <PropertyGroup>
-    <Configuration Condition=" '$(Configuration)' == '' ">Debug</Configuration>
-    <Platform Condition=" '$(Platform)' == '' ">x86</Platform>
-    <ProductVersion>8.0.30703</ProductVersion>
-    <SchemaVersion>2.0</SchemaVersion>
-    <ProjectGuid>{DD350D2E-149A-4EF1-8AAE-CBA9740B5735}</ProjectGuid>
-    <OutputType>WinExe</OutputType>
-    <AppDesignerFolder>Properties</AppDesignerFolder>
-    <RootNamespace>Eto.Test.Gtk</RootNamespace>
-    <AssemblyName>Eto.Test.Gtk</AssemblyName>
-    <FileAlignment>512</FileAlignment>
-    <ApplicationIcon>..\Eto.Test\TestIcon.ico</ApplicationIcon>
-  </PropertyGroup>
-  <PropertyGroup Condition="'$(Configuration)|$(Platform)' == 'Debug|x86'">
-    <DebugSymbols>True</DebugSymbols>
-    <OutputPath>..\..\..\BuildOutput\Debug</OutputPath>
-    <DefineConstants>DEBUG;TRACE</DefineConstants>
-    <DebugType>full</DebugType>
-    <PlatformTarget>x86</PlatformTarget>
-    <ErrorReport>prompt</ErrorReport>
-    <WarningLevel>4</WarningLevel>
-    <Optimize>False</Optimize>
-  </PropertyGroup>
-  <PropertyGroup Condition="'$(Configuration)|$(Platform)' == 'Release|x86'">
-    <OutputPath>..\..\..\BuildOutput\Release</OutputPath>
-    <DefineConstants>TRACE</DefineConstants>
-    <Optimize>True</Optimize>
-    <DebugType>pdbonly</DebugType>
-    <PlatformTarget>x86</PlatformTarget>
-    <ErrorReport>prompt</ErrorReport>
-    <WarningLevel>4</WarningLevel>
-  </PropertyGroup>
-  <Import Condition="Exists('../../../../Eto.Common.targets')" Project="../../../../Eto.Common.targets" />
-  <ItemGroup>
-    <Reference Include="System" />
-    <Reference Include="System.Core" />
-    <Reference Include="System.Xml.Linq" />
-    <Reference Include="System.Data.DataSetExtensions" />
-    <Reference Include="Microsoft.CSharp" />
-    <Reference Include="System.Data" />
-    <Reference Include="System.Xml" />
-  </ItemGroup>
-  <ItemGroup>
-    <Compile Include="Properties\AssemblyInfo.cs" />
-    <Compile Include="Startup.cs" />
-  </ItemGroup>
-  <ItemGroup>
-    <ProjectReference Include="..\..\Eto.Platform.Gtk\Eto.Platform.Gtk.csproj">
-      <Project>{1FF7BE58-A6A2-4132-8CAF-AA2EF18122A1}</Project>
-      <Name>Eto.Platform.Gtk</Name>
-    </ProjectReference>
-    <ProjectReference Include="..\..\Eto\Eto.csproj">
-      <Project>{16289D2F-044C-49EF-83E9-9391AFF8FD2B}</Project>
-      <Name>Eto</Name>
-    </ProjectReference>
-    <ProjectReference Include="..\Eto.Test\Eto.Test.csproj">
-      <Project>{F8F400B8-A2F6-4342-82F6-D6D8B544A7E5}</Project>
-      <Name>Eto.Test</Name>
-    </ProjectReference>
-  </ItemGroup>
-  <Import Project="$(MSBuildToolsPath)\Microsoft.CSharp.targets" />
-  <!-- To modify your build process, add your task inside one of the targets below and uncomment it. 
-       Other similar extension points exist, see Microsoft.Common.targets.
-  <Target Name="BeforeBuild">
-  </Target>
-  <Target Name="AfterBuild">
-  </Target>
-  -->
->>>>>>> 6b739447
+<?xml version="1.0" encoding="utf-8"?>
+<Project ToolsVersion="4.0" DefaultTargets="Build" xmlns="http://schemas.microsoft.com/developer/msbuild/2003">
+  <PropertyGroup>
+    <Configuration Condition=" '$(Configuration)' == '' ">Debug</Configuration>
+    <Platform Condition=" '$(Platform)' == '' ">x86</Platform>
+    <ProductVersion>8.0.30703</ProductVersion>
+    <SchemaVersion>2.0</SchemaVersion>
+    <ProjectGuid>{DD350D2E-149A-4EF1-8AAE-CBA9740B5735}</ProjectGuid>
+    <OutputType>WinExe</OutputType>
+    <AppDesignerFolder>Properties</AppDesignerFolder>
+    <RootNamespace>Eto.Test.Gtk</RootNamespace>
+    <AssemblyName>Eto.Test.Gtk</AssemblyName>
+    <FileAlignment>512</FileAlignment>
+    <ApplicationIcon>..\Eto.Test\TestIcon.ico</ApplicationIcon>
+  </PropertyGroup>
+  <PropertyGroup Condition="'$(Configuration)|$(Platform)' == 'Debug|x86'">
+    <DebugSymbols>True</DebugSymbols>
+    <OutputPath>..\..\..\BuildOutput\Debug</OutputPath>
+    <DefineConstants>DEBUG;TRACE</DefineConstants>
+    <DebugType>full</DebugType>
+    <PlatformTarget>x86</PlatformTarget>
+    <ErrorReport>prompt</ErrorReport>
+    <WarningLevel>4</WarningLevel>
+    <Optimize>False</Optimize>
+  </PropertyGroup>
+  <PropertyGroup Condition="'$(Configuration)|$(Platform)' == 'Release|x86'">
+    <OutputPath>..\..\..\BuildOutput\Release</OutputPath>
+    <DefineConstants>TRACE</DefineConstants>
+    <Optimize>True</Optimize>
+    <DebugType>pdbonly</DebugType>
+    <PlatformTarget>x86</PlatformTarget>
+    <ErrorReport>prompt</ErrorReport>
+    <WarningLevel>4</WarningLevel>
+  </PropertyGroup>
+  <PropertyGroup>
+    <OutputRoot>..\..\..\..</OutputRoot>  
+  </PropertyGroup>
+  <Import Condition = "Exists('../../../../Common.targets')" Project="../../../../Common.targets" />
+  <ItemGroup>
+    <Reference Include="System" />
+    <Reference Include="System.Core" />
+    <Reference Include="System.Xml.Linq" />
+    <Reference Include="System.Data.DataSetExtensions" />
+    <Reference Include="Microsoft.CSharp" />
+    <Reference Include="System.Data" />
+    <Reference Include="System.Xml" />
+  </ItemGroup>
+  <ItemGroup>
+    <Compile Include="Properties\AssemblyInfo.cs" />
+    <Compile Include="Startup.cs" />
+  </ItemGroup>
+  <ItemGroup>
+    <ProjectReference Include="..\..\Eto.Platform.Gtk\Eto.Platform.Gtk.csproj">
+      <Project>{1FF7BE58-A6A2-4132-8CAF-AA2EF18122A1}</Project>
+      <Name>Eto.Platform.Gtk</Name>
+    </ProjectReference>
+    <ProjectReference Include="..\..\Eto\Eto.csproj">
+      <Project>{16289D2F-044C-49EF-83E9-9391AFF8FD2B}</Project>
+      <Name>Eto</Name>
+    </ProjectReference>
+    <ProjectReference Include="..\Eto.Test\Eto.Test.csproj">
+      <Project>{F8F400B8-A2F6-4342-82F6-D6D8B544A7E5}</Project>
+      <Name>Eto.Test</Name>
+    </ProjectReference>
+  </ItemGroup>
+  <Import Project="$(MSBuildToolsPath)\Microsoft.CSharp.targets" />
+  <!-- To modify your build process, add your task inside one of the targets below and uncomment it. 
+       Other similar extension points exist, see Microsoft.Common.targets.
+  <Target Name="BeforeBuild">
+  </Target>
+  <Target Name="AfterBuild">
+  </Target>
+  -->
 </Project>