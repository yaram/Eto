--- conflicted
+++ resolved
@@ -56,11 +56,7 @@
 		Font font;
 		Cursor cursor;
 		string tooltip;
-<<<<<<< HEAD
 		Size desiredSize = new Size(-1, -1);
-=======
-		Size desiredSize;
->>>>>>> 9676a8cb
 		protected bool XScale { get; set; }
 		protected bool YScale { get; set; }
 
@@ -88,11 +84,7 @@
 			var size = this.DesiredSize;
 			if (XScale) size.Width = 0;
 			if (YScale) size.Height = 0;
-<<<<<<< HEAD
 			Control.MinimumSize = size.ToSD ();
-=======
-			Control.MinimumSize = Generator.Convert (size);
->>>>>>> 9676a8cb
 		}
 
 		public virtual void SetScale (bool xscale, bool yscale)
@@ -100,14 +92,11 @@
 			this.XScale = xscale;
 			this.YScale = yscale;
 			CalculateMinimumSize ();
-<<<<<<< HEAD
 		}
 
 		public void SetScale ()
 		{
 			SetScale (XScale, YScale);
-=======
->>>>>>> 9676a8cb
 		}
 
 		public override void AttachEvent (string handler)
@@ -206,17 +195,10 @@
 		}
 
 		public virtual Size Size {
-<<<<<<< HEAD
 			get { return ContainerControl.Size.ToEto (); }
 			set {
 				this.ContainerControl.AutoSize = value.Width == -1 || value.Height == -1;
 				ContainerControl.Size = value.ToSD ();
-=======
-			get { return Generator.Convert (ContainerControl.Size); }
-			set {
-				this.ContainerControl.AutoSize = value.Width == -1 || value.Height == -1;
-				ContainerControl.Size = Generator.Convert (value);
->>>>>>> 9676a8cb
 				desiredSize = value;
 				CalculateMinimumSize ();
 			}
@@ -226,11 +208,7 @@
 			get { return new Size (ContainerControl.ClientSize.Width, ContainerControl.ClientSize.Height); }
 			set {
 				this.ContainerControl.AutoSize = value.Width == -1 || value.Height == -1;
-<<<<<<< HEAD
 				ContainerControl.ClientSize = value.ToSD ();
-=======
-				ContainerControl.ClientSize = Generator.Convert (value);
->>>>>>> 9676a8cb
 			}
 		}
 
