--- conflicted
+++ resolved
@@ -1,549 +1,274 @@
-<<<<<<< HEAD
-using System;
-using Eto.Forms;
-using Eto.Drawing;
-
-namespace Eto.Test.Sections.Controls
-{
-	public class WebViewSection : Scrollable
-	{
-		WebView webView;
-		Button goBack;
-		Button goForward;
-		Button stopButton;
-		Label titleLabel;
-		
-		public WebViewSection ()
-		{
-			var layout = new DynamicLayout (this);
-
-			var webContainer = WebView ();
-			layout.Add (Buttons ());
-			layout.AddSeparateRow (TitleLabel (), null, EnableContextMenu ());
-			layout.Add (webContainer, yscale: true);
-
-			LoadHtml();
-		}
-		
-		Control WebView ()
-		{
-			try {
-				webView = new WebView ();
-
-				webView.DocumentLoading += delegate(object sender, WebViewLoadingEventArgs e) {
-					Log.Write (webView, "Document loading, Uri: {0}, IsMainFrame: {1}", e.Uri, e.IsMainFrame);
-					UpdateButtons ();
-					stopButton.Enabled = true;
-				};
-				webView.DocumentLoaded += delegate(object sender, WebViewLoadedEventArgs e) {
-					Log.Write (webView, "Document loaded, Uri: {0}", e.Uri);
-					UpdateButtons ();
-					stopButton.Enabled = false;
-				};
-				webView.OpenNewWindow += (sender, e) => {
-					Log.Write (webView, "Open new window with name '{0}', Url: {1}", e.NewWindowName, e.Uri);
-				};
-				webView.DocumentTitleChanged += delegate (object sender, WebViewTitleEventArgs e) {
-					titleLabel.Text = e.Title;
-				};
-				return webView;
-
-			} catch (HandlerInvalidException) {
-				var control = new Label { 
-					Text = string.Format ("WebView not supported on this platform with the {0} generator", Generator.ID),
-					BackgroundColor = Colors.Red,
-					HorizontalAlign = HorizontalAlign.Center,
-					VerticalAlign = VerticalAlign.Middle,
-					TextColor = Colors.White
-				};
-				if (Generator.ID == Generators.Gtk)
-					Log.Write (this, "You must install webkit-sharp for WebView to work under GTK. Note that GTK does not support webkit-sharp on any platform other than Linux.");
-				return control;
-			}
-
-			
-		}
-
-		Control TitleLabel ()
-		{
-			titleLabel = new Label{};
-			return titleLabel;
-		}
-
-		Control EnableContextMenu ()
-		{
-			var control = new CheckBox { Text = "Enable Context Menu" };
-			control.Bind (r => r.Checked, this.webView, w => w.BrowserContextMenuEnabled);
-			return control;
-		}
-		
-		void UpdateButtons ()
-		{
-			goBack.Enabled = webView.CanGoBack;
-			goForward.Enabled = webView.CanGoForward;
-		}
-		
-		Control Buttons ()
-		{
-			var layout = new DynamicLayout (new Panel (), spacing: Size.Empty);
-
-			layout.BeginHorizontal ();
-			layout.Add (null);
-			layout.Add (BackButton ());
-			layout.Add (ForwardButton ());
-			layout.Add (LoadHtmlButton ());
-			layout.Add (LoadUrl ());
-			layout.Add (ReloadButton ());
-			layout.Add (StopButton ());
-			layout.Add (ExecuteScriptButton ());
-			layout.Add (PrintButton ());
-			layout.Add (null);
-			layout.EndHorizontal ();
-
-			
-			return layout.Container;
-		}
-		
-		Control BackButton ()
-		{
-			var control = goBack = new Button{
-				Text = "Back"
-			};
-			control.Click += delegate {
-				webView.GoBack ();
-			};
-			return control;
-		}
-
-		Control ForwardButton ()
-		{
-			var control = goForward = new Button{
-				Text = "Forward"
-			};
-			control.Click += delegate {
-				webView.GoForward ();
-			};
-			return control;
-		}
-
-		Control ReloadButton ()
-		{
-			var control = new Button{
-				Text = "Reload"
-			};
-			control.Click += delegate {
-				webView.Reload ();
-			};
-			return control;
-		}
-
-		Control StopButton ()
-		{
-			var control = stopButton = new Button{
-				Text = "Stop",
-				Enabled = false
-			};
-			control.Click += delegate {
-				webView.Stop ();
-				stopButton.Enabled = false;
-			};
-			return control;
-		}
-
-		Control PrintButton ()
-		{
-			var control = new Button {
-				Text = "Print",
-			};
-			control.Click += delegate {
-				webView.ShowPrintDialog ();
-			};
-			return control;
-		}
-		
-		Control ExecuteScriptButton ()
-		{
-			var control = new Button{
-				Text = "Execute Script"
-			};
-			control.Click += delegate {
-				var ret = webView.ExecuteScript ("alert('this is called from code'); return 'return value from ExecuteScript';");
-				Log.Write (this, "ExecuteScript, Return: {0}", ret);
-			};
-			return control;
-		}
-
-		Control LoadHtmlButton ()
-		{
-			var control = new Button{
-				Text = "Load HTML"
-			};
-			control.Click += delegate {
-				LoadHtml();
-			};
-			return control;
-		}
-
-		void LoadHtml()
-		{
-			webView.LoadHtml (@"<html>
-<head><title>Hello!</title></head>
-<body>
-	<h1>Some custom html</h1>
-	<script type='text/javascript'>
-		function appendResult(id, value) {
-			var element = document.getElementById(id);
-
-			var result = document.createElement('li');
-			result.appendChild(document.createTextNode('result: ' + value));
-			element.appendChild(result);
-		}
-	</script>
-	<form method='post' enctype='multipart/form-data'>
-		<p><h2>Test Printing</h2>
-			<button onclick='print(); return false;'>Print</button>
-		</p>
-		<p><h2>Test Selecting a File</h2>
-			<input type='file'>
-		</p>
-		<p><h2>Test Alert</h2>
-			<button onclick='alert(""This is an alert""); return false;'>Show Alert</button>
-		</p>
-		<p><h2>Test Confirm</h2>
-			<button onclick=""appendResult('confirmResult', confirm('Confirm yes or no')); return false;"">Show Confirm</button>
-			<ul id='confirmResult'></ul>
-		</p>
-		<p><h2>Test Prompt</h2>
-			<button onclick=""appendResult('inputResult', prompt('Enter some text', 'some default text')); return false;"">Show Prompt</button>
-			<ul id='inputResult'></ul>
-		</p>
-		<p><h2>Test Navigation</h2>
-			<button onclick=""window.location = 'http://www.example.com'; return false;"">Set location</button>
-			<button onclick=""window.open('http://www.example.com'); return false;"">Open new window</button>
-			<button onclick=""window.open('http://www.example.com', 'name_of_new_window'); return false;"">Open named window</button>
-			<br>
-			<a href='http://www.example.com'>Open link in this window</a>
-			<a href='http://www.example.com' target='_blank'>Open in new window</a>
-			<a href='http://www.example.com' target='another_name_of_new_window'>Open in named window</a>
-		</p>
-	</form>
-</body>
-
-</html>");
-		}
-
-		Control LoadUrl ()
-		{
-			var control = new Button{
-				Text = "Load Url"
-			};
-			control.Click += delegate {
-				var dialog = new Dialog();
-#if DESKTOP
-				dialog.MinimumSize = new Size(300, 0);
-#endif
-				var layout = new DynamicLayout(dialog);
-				var textBox = new TextBox { Text = "http://google.com" };
-				var goButton = new Button { Text = "Go" };
-				dialog.DefaultButton = goButton;
-				goButton.Click += (sender, e) => {
-					dialog.DialogResult = DialogResult.Ok;
-					dialog.Close ();
-				};
-				var cancelButton = new Button { Text = "Cancel" };
-				dialog.AbortButton = cancelButton;
-				cancelButton.Click += (sender, e) => {
-					dialog.Close ();
-				};
-				layout.BeginVertical ();
-				layout.AddRow (new Label { Text = "Url" }, textBox);
-				layout.EndBeginVertical ();
-				layout.AddRow (null, cancelButton, goButton);
-				layout.EndVertical ();
-
-				if (dialog.ShowDialog (this) == DialogResult.Ok) {
-					Uri uri;
-					if (Uri.TryCreate(textBox.Text, UriKind.Absolute, out uri))
-						webView.Url = uri;
-				}
-			};
-			return control;
-		}
-	}
-}
-
-=======
-using System;
-using Eto.Forms;
-using Eto.Drawing;
-
-namespace Eto.Test.Sections.Controls
-{
-	public class WebViewSection : Scrollable
-	{
-		WebView webView;
-		Button goBack;
-		Button goForward;
-		Button stopButton;
-		Label titleLabel;
-		
-		public WebViewSection ()
-		{
-			var layout = new DynamicLayout (this);
-
-			var webContainer = WebView ();
-			layout.Add (Buttons ());
-			layout.AddSeparateRow (TitleLabel (), null, EnableContextMenu ());
-			layout.Add (webContainer, yscale: true);
-
-			if (webView != null)
-				LoadHtml();
-		}
-		
-		Control WebView ()
-		{
-			try {
-				webView = new WebView ();
-
-				webView.DocumentLoading += delegate(object sender, WebViewLoadingEventArgs e) {
-					Log.Write (webView, "Document loading, Uri: {0}, IsMainFrame: {1}", e.Uri, e.IsMainFrame);
-					UpdateButtons ();
-					stopButton.Enabled = true;
-				};
-				webView.DocumentLoaded += delegate(object sender, WebViewLoadedEventArgs e) {
-					Log.Write (webView, "Document loaded, Uri: {0}", e.Uri);
-					UpdateButtons ();
-					stopButton.Enabled = false;
-				};
-				webView.OpenNewWindow += (sender, e) => {
-					Log.Write (webView, "Open new window with name '{0}', Url: {1}", e.NewWindowName, e.Uri);
-				};
-				webView.DocumentTitleChanged += delegate (object sender, WebViewTitleEventArgs e) {
-					titleLabel.Text = e.Title;
-				};
-				return webView;
-
-			} catch (HandlerInvalidException) {
-				var control = new Label { 
-					Text = string.Format ("WebView not supported on this platform with the {0} generator", Generator.ID),
-					BackgroundColor = Colors.Red,
-					HorizontalAlign = HorizontalAlign.Center,
-					VerticalAlign = VerticalAlign.Middle,
-					TextColor = Colors.White
-				};
-				if (Generator.ID == Generators.Gtk)
-					Log.Write (this, "You must install webkit-sharp for WebView to work under GTK. Note that GTK does not support webkit-sharp on any platform other than Linux.");
-				return control;
-			}
-
-			
-		}
-
-		Control TitleLabel ()
-		{
-			titleLabel = new Label{};
-			return titleLabel;
-		}
-
-		Control EnableContextMenu ()
-		{
-			var control = new CheckBox { Text = "Enable Context Menu" };
-			control.Bind (r => r.Checked, this.webView, w => w.BrowserContextMenuEnabled);
-			return control;
-		}
-		
-		void UpdateButtons ()
-		{
-			goBack.Enabled = webView.CanGoBack;
-			goForward.Enabled = webView.CanGoForward;
-		}
-		
-		Control Buttons ()
-		{
-			var layout = new DynamicLayout (new Panel (), spacing: Size.Empty);
-
-			layout.BeginHorizontal ();
-			layout.Add (null);
-			layout.Add (BackButton ());
-			layout.Add (ForwardButton ());
-			layout.Add (LoadHtmlButton ());
-			layout.Add (LoadUrl ());
-			layout.Add (ReloadButton ());
-			layout.Add (StopButton ());
-			layout.Add (ExecuteScriptButton ());
-			layout.Add (PrintButton ());
-			layout.Add (null);
-			layout.EndHorizontal ();
-
-			
-			return layout.Container;
-		}
-		
-		Control BackButton ()
-		{
-			var control = goBack = new Button{
-				Text = "Back"
-			};
-			control.Click += delegate {
-				webView.GoBack ();
-			};
-			return control;
-		}
-
-		Control ForwardButton ()
-		{
-			var control = goForward = new Button{
-				Text = "Forward"
-			};
-			control.Click += delegate {
-				webView.GoForward ();
-			};
-			return control;
-		}
-
-		Control ReloadButton ()
-		{
-			var control = new Button{
-				Text = "Reload"
-			};
-			control.Click += delegate {
-				webView.Reload ();
-			};
-			return control;
-		}
-
-		Control StopButton ()
-		{
-			var control = stopButton = new Button{
-				Text = "Stop",
-				Enabled = false
-			};
-			control.Click += delegate {
-				webView.Stop ();
-				stopButton.Enabled = false;
-			};
-			return control;
-		}
-
-		Control PrintButton ()
-		{
-			var control = new Button {
-				Text = "Print",
-			};
-			control.Click += delegate {
-				webView.ShowPrintDialog ();
-			};
-			return control;
-		}
-		
-		Control ExecuteScriptButton ()
-		{
-			var control = new Button{
-				Text = "Execute Script"
-			};
-			control.Click += delegate {
-				var ret = webView.ExecuteScript ("alert('this is called from code'); return 'return value from ExecuteScript';");
-				Log.Write (this, "ExecuteScript, Return: {0}", ret);
-			};
-			return control;
-		}
-
-		Control LoadHtmlButton ()
-		{
-			var control = new Button{
-				Text = "Load HTML"
-			};
-			control.Click += delegate {
-				LoadHtml();
-			};
-			return control;
-		}
-
-		void LoadHtml()
-		{
-			webView.LoadHtml (@"<html>
-<head><title>Hello!</title></head>
-<body>
-	<h1>Some custom html</h1>
-	<script type='text/javascript'>
-		function appendResult(id, value) {
-			var element = document.getElementById(id);
-
-			var result = document.createElement('li');
-			result.appendChild(document.createTextNode('result: ' + value));
-			element.appendChild(result);
-		}
-	</script>
-	<form method='post' enctype='multipart/form-data'>
-		<p><h2>Test Printing</h2>
-			<button onclick='print(); return false;'>Print</button>
-		</p>
-		<p><h2>Test Selecting a File</h2>
-			<input type='file'>
-		</p>
-		<p><h2>Test Alert</h2>
-			<button onclick='alert(""This is an alert""); return false;'>Show Alert</button>
-		</p>
-		<p><h2>Test Confirm</h2>
-			<button onclick=""appendResult('confirmResult', confirm('Confirm yes or no')); return false;"">Show Confirm</button>
-			<ul id='confirmResult'></ul>
-		</p>
-		<p><h2>Test Prompt</h2>
-			<button onclick=""appendResult('inputResult', prompt('Enter some text', 'some default text')); return false;"">Show Prompt</button>
-			<ul id='inputResult'></ul>
-		</p>
-		<p><h2>Test Navigation</h2>
-			<button onclick=""window.location = 'http://www.example.com'; return false;"">Set location</button>
-			<button onclick=""window.open('http://www.example.com'); return false;"">Open new window</button>
-			<button onclick=""window.open('http://www.example.com', 'name_of_new_window'); return false;"">Open named window</button>
-			<br>
-			<a href='http://www.example.com'>Open link in this window</a>
-			<a href='http://www.example.com' target='_blank'>Open in new window</a>
-			<a href='http://www.example.com' target='another_name_of_new_window'>Open in named window</a>
-		</p>
-	</form>
-</body>
-
-</html>");
-		}
-
-		Control LoadUrl ()
-		{
-			var control = new Button{
-				Text = "Load Url"
-			};
-			control.Click += delegate {
-				var dialog = new Dialog();
-#if DESKTOP
-				dialog.MinimumSize = new Size(300, 0);
-#endif
-				var layout = new DynamicLayout(dialog);
-				var textBox = new TextBox { Text = "http://google.com" };
-				var goButton = new Button { Text = "Go" };
-				dialog.DefaultButton = goButton;
-				goButton.Click += (sender, e) => {
-					dialog.DialogResult = DialogResult.Ok;
-					dialog.Close ();
-				};
-				var cancelButton = new Button { Text = "Cancel" };
-				dialog.AbortButton = cancelButton;
-				cancelButton.Click += (sender, e) => {
-					dialog.Close ();
-				};
-				layout.BeginVertical ();
-				layout.AddRow (new Label { Text = "Url" }, textBox);
-				layout.EndBeginVertical ();
-				layout.AddRow (null, cancelButton, goButton);
-				layout.EndVertical ();
-
-				if (dialog.ShowDialog (this) == DialogResult.Ok) {
-					Uri uri;
-					if (Uri.TryCreate(textBox.Text, UriKind.Absolute, out uri))
-						webView.Url = uri;
-				}
-			};
-			return control;
-		}
-	}
-}
->>>>>>> 6b739447
+using System;
+using Eto.Forms;
+using Eto.Drawing;
+
+namespace Eto.Test.Sections.Controls
+{
+	public class WebViewSection : Scrollable
+	{
+		WebView webView;
+		Button goBack;
+		Button goForward;
+		Button stopButton;
+		Label titleLabel;
+		
+		public WebViewSection ()
+		{
+			var layout = new DynamicLayout (this);
+
+			var webContainer = WebView ();
+			layout.Add (Buttons ());
+			layout.AddSeparateRow (TitleLabel (), null, EnableContextMenu ());
+			layout.Add (webContainer, yscale: true);
+
+			if (webView != null)
+				LoadHtml();
+		}
+		
+		Control WebView ()
+		{
+			try {
+				webView = new WebView ();
+
+				webView.DocumentLoading += delegate(object sender, WebViewLoadingEventArgs e) {
+					Log.Write (webView, "Document loading, Uri: {0}, IsMainFrame: {1}", e.Uri, e.IsMainFrame);
+					UpdateButtons ();
+					stopButton.Enabled = true;
+				};
+				webView.DocumentLoaded += delegate(object sender, WebViewLoadedEventArgs e) {
+					Log.Write (webView, "Document loaded, Uri: {0}", e.Uri);
+					UpdateButtons ();
+					stopButton.Enabled = false;
+				};
+				webView.OpenNewWindow += (sender, e) => {
+					Log.Write (webView, "Open new window with name '{0}', Url: {1}", e.NewWindowName, e.Uri);
+				};
+				webView.DocumentTitleChanged += delegate (object sender, WebViewTitleEventArgs e) {
+					titleLabel.Text = e.Title;
+				};
+				return webView;
+
+			} catch (HandlerInvalidException) {
+				var control = new Label { 
+					Text = string.Format ("WebView not supported on this platform with the {0} generator", Generator.ID),
+					BackgroundColor = Colors.Red,
+					HorizontalAlign = HorizontalAlign.Center,
+					VerticalAlign = VerticalAlign.Middle,
+					TextColor = Colors.White
+				};
+				if (Generator.ID == Generators.Gtk)
+					Log.Write (this, "You must install webkit-sharp for WebView to work under GTK. Note that GTK does not support webkit-sharp on any platform other than Linux.");
+				return control;
+			}
+
+			
+		}
+
+		Control TitleLabel ()
+		{
+			titleLabel = new Label{};
+			return titleLabel;
+		}
+
+		Control EnableContextMenu ()
+		{
+			var control = new CheckBox { Text = "Enable Context Menu" };
+			control.Bind (r => r.Checked, this.webView, w => w.BrowserContextMenuEnabled);
+			return control;
+		}
+		
+		void UpdateButtons ()
+		{
+			goBack.Enabled = webView.CanGoBack;
+			goForward.Enabled = webView.CanGoForward;
+		}
+		
+		Control Buttons ()
+		{
+			var layout = new DynamicLayout (new Panel (), spacing: Size.Empty);
+
+			layout.BeginHorizontal ();
+			layout.Add (null);
+			layout.Add (BackButton ());
+			layout.Add (ForwardButton ());
+			layout.Add (LoadHtmlButton ());
+			layout.Add (LoadUrl ());
+			layout.Add (ReloadButton ());
+			layout.Add (StopButton ());
+			layout.Add (ExecuteScriptButton ());
+			layout.Add (PrintButton ());
+			layout.Add (null);
+			layout.EndHorizontal ();
+
+			
+			return layout.Container;
+		}
+		
+		Control BackButton ()
+		{
+			var control = goBack = new Button{
+				Text = "Back"
+			};
+			control.Click += delegate {
+				webView.GoBack ();
+			};
+			return control;
+		}
+
+		Control ForwardButton ()
+		{
+			var control = goForward = new Button{
+				Text = "Forward"
+			};
+			control.Click += delegate {
+				webView.GoForward ();
+			};
+			return control;
+		}
+
+		Control ReloadButton ()
+		{
+			var control = new Button{
+				Text = "Reload"
+			};
+			control.Click += delegate {
+				webView.Reload ();
+			};
+			return control;
+		}
+
+		Control StopButton ()
+		{
+			var control = stopButton = new Button{
+				Text = "Stop",
+				Enabled = false
+			};
+			control.Click += delegate {
+				webView.Stop ();
+				stopButton.Enabled = false;
+			};
+			return control;
+		}
+
+		Control PrintButton ()
+		{
+			var control = new Button {
+				Text = "Print",
+			};
+			control.Click += delegate {
+				webView.ShowPrintDialog ();
+			};
+			return control;
+		}
+		
+		Control ExecuteScriptButton ()
+		{
+			var control = new Button{
+				Text = "Execute Script"
+			};
+			control.Click += delegate {
+				var ret = webView.ExecuteScript ("alert('this is called from code'); return 'return value from ExecuteScript';");
+				Log.Write (this, "ExecuteScript, Return: {0}", ret);
+			};
+			return control;
+		}
+
+		Control LoadHtmlButton ()
+		{
+			var control = new Button{
+				Text = "Load HTML"
+			};
+			control.Click += delegate {
+				LoadHtml();
+			};
+			return control;
+		}
+
+		void LoadHtml()
+		{
+			webView.LoadHtml (@"<html>
+<head><title>Hello!</title></head>
+<body>
+	<h1>Some custom html</h1>
+	<script type='text/javascript'>
+		function appendResult(id, value) {
+			var element = document.getElementById(id);
+
+			var result = document.createElement('li');
+			result.appendChild(document.createTextNode('result: ' + value));
+			element.appendChild(result);
+		}
+	</script>
+	<form method='post' enctype='multipart/form-data'>
+		<p><h2>Test Printing</h2>
+			<button onclick='print(); return false;'>Print</button>
+		</p>
+		<p><h2>Test Selecting a File</h2>
+			<input type='file'>
+		</p>
+		<p><h2>Test Alert</h2>
+			<button onclick='alert(""This is an alert""); return false;'>Show Alert</button>
+		</p>
+		<p><h2>Test Confirm</h2>
+			<button onclick=""appendResult('confirmResult', confirm('Confirm yes or no')); return false;"">Show Confirm</button>
+			<ul id='confirmResult'></ul>
+		</p>
+		<p><h2>Test Prompt</h2>
+			<button onclick=""appendResult('inputResult', prompt('Enter some text', 'some default text')); return false;"">Show Prompt</button>
+			<ul id='inputResult'></ul>
+		</p>
+		<p><h2>Test Navigation</h2>
+			<button onclick=""window.location = 'http://www.example.com'; return false;"">Set location</button>
+			<button onclick=""window.open('http://www.example.com'); return false;"">Open new window</button>
+			<button onclick=""window.open('http://www.example.com', 'name_of_new_window'); return false;"">Open named window</button>
+			<br>
+			<a href='http://www.example.com'>Open link in this window</a>
+			<a href='http://www.example.com' target='_blank'>Open in new window</a>
+			<a href='http://www.example.com' target='another_name_of_new_window'>Open in named window</a>
+		</p>
+	</form>
+</body>
+
+</html>");
+		}
+
+		Control LoadUrl ()
+		{
+			var control = new Button{
+				Text = "Load Url"
+			};
+			control.Click += delegate {
+				var dialog = new Dialog();
+#if DESKTOP
+				dialog.MinimumSize = new Size(300, 0);
+#endif
+				var layout = new DynamicLayout(dialog);
+				var textBox = new TextBox { Text = "http://google.com" };
+				var goButton = new Button { Text = "Go" };
+				dialog.DefaultButton = goButton;
+				goButton.Click += (sender, e) => {
+					dialog.DialogResult = DialogResult.Ok;
+					dialog.Close ();
+				};
+				var cancelButton = new Button { Text = "Cancel" };
+				dialog.AbortButton = cancelButton;
+				cancelButton.Click += (sender, e) => {
+					dialog.Close ();
+				};
+				layout.BeginVertical ();
+				layout.AddRow (new Label { Text = "Url" }, textBox);
+				layout.EndBeginVertical ();
+				layout.AddRow (null, cancelButton, goButton);
+				layout.EndVertical ();
+
+				if (dialog.ShowDialog (this) == DialogResult.Ok) {
+					Uri uri;
+					if (Uri.TryCreate(textBox.Text, UriKind.Absolute, out uri))
+						webView.Url = uri;
+				}
+			};
+			return control;
+		}
+	}
+}
+