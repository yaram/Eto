<<<<<<< HEAD
using System;
using SD = System.Drawing;
using SWF = System.Windows.Forms;
using Eto.Forms;

namespace Eto.Platform.Windows
{
	public class SplitterHandler : WindowsControl<System.Windows.Forms.SplitContainer, Splitter>, ISplitter
	{
		Control panel1;
		Control panel2;
		int? position;
		
		public SplitterHandler ()
		{
			Control = new SWF.SplitContainer ();
			Control.FixedPanel = SWF.FixedPanel.Panel1;
			Control.Panel1MinSize = 0;
			Control.Panel2MinSize = 0;
		}
		
		public int Position {
			get { return Control.SplitterDistance; }
			set { position = value; Control.SplitterDistance = value; }
		}

		public override void OnLoadComplete (EventArgs e)
		{
			base.OnLoadComplete (e);
			if (position != null) {
			    Control.SplitterDistance = position.Value;
			}
			Control.Panel1Collapsed = panel1 == null || !((IWindowsControl)panel1.Handler).InternalVisible;
			Control.Panel2Collapsed = panel2 == null || !((IWindowsControl)panel2.Handler).InternalVisible;
		}
		
		public SplitterFixedPanel FixedPanel {
			get { 
				switch (Control.FixedPanel) {
				case SWF.FixedPanel.None:
					return SplitterFixedPanel.None;
				case SWF.FixedPanel.Panel1:
					return SplitterFixedPanel.Panel1;
				case SWF.FixedPanel.Panel2:
					return SplitterFixedPanel.Panel2;
				default:
					throw new NotSupportedException ();
				}
			}
			set {
				switch (value) {
				case SplitterFixedPanel.None:
					Control.FixedPanel = SWF.FixedPanel.None;
					break;
				case SplitterFixedPanel.Panel1:
					Control.FixedPanel = SWF.FixedPanel.Panel1;
					break;
				case SplitterFixedPanel.Panel2:
					Control.FixedPanel = SWF.FixedPanel.Panel2;
					break;
				default:
					throw new NotSupportedException ();
				}
			}
		}

		public SplitterOrientation Orientation {
			get {
				switch (Control.Orientation) {
				default:
				case SWF.Orientation.Horizontal:
					return SplitterOrientation.Vertical;
				case SWF.Orientation.Vertical:
					return SplitterOrientation.Horizontal;
				}
			}
			set {
				switch (value) {
				default:
				case SplitterOrientation.Horizontal:
					Control.Orientation = SWF.Orientation.Vertical;
					break;
				case SplitterOrientation.Vertical:
					Control.Orientation = SWF.Orientation.Horizontal;
					break;
				}
			}
		}

		public Control Panel1 {
			get { return panel1; }
			set {
				if (panel1 != value) {
					Control.SuspendLayout ();
					if (panel1 != null) {
						SWF.Control c = (SWF.Control)panel1.ControlObject;
						c.VisibleChanged -= c1_VisibleChanged;
					}
					panel1 = value;
					Control.Panel1.Controls.Clear ();
					if (panel1 != null) {
						SWF.Control c = (SWF.Control)panel1.ControlObject;
						c.Dock = SWF.DockStyle.Fill;
						c.VisibleChanged += c1_VisibleChanged;
						Control.Panel1.Controls.Add ((SWF.Control)panel1.ControlObject);
					}
					if (Widget.Loaded)
						Control.Panel1Collapsed = panel1 == null || !((IWindowsControl)panel1.Handler).InternalVisible;
					Control.ResumeLayout ();
				}
			}
		}

		public Control Panel2 {
			get { return panel2; }
			set {
				if (panel2 != value) {
					Control.SuspendLayout ();
					if (panel2 != null) {
						SWF.Control c = (SWF.Control)panel2.ControlObject;
						c.VisibleChanged -= c2_VisibleChanged;
					}
					panel2 = value;
					Control.Panel2.Controls.Clear ();
					if (panel2 != null) {
						SWF.Control c = (SWF.Control)panel2.ControlObject;
						c.Dock = SWF.DockStyle.Fill;
						c.VisibleChanged += c2_VisibleChanged;
						Control.Panel2.Controls.Add ((SWF.Control)panel2.ControlObject);
					}
					if (Widget.Loaded)
						Control.Panel2Collapsed = panel2 == null || !((IWindowsControl)panel2.Handler).InternalVisible;
					Control.ResumeLayout ();
				}
			}
		}

		void c1_VisibleChanged (object sender, EventArgs e)
		{
			
			if (panel1 != null && ((IWindowsControl)panel1.Handler).InternalVisible)
				Control.Panel1Collapsed = false;
			else
				Control.Panel1Collapsed = true;
		}

		void c2_VisibleChanged (object sender, EventArgs e)
		{
			if (panel2 != null && ((IWindowsControl)panel2.Handler).InternalVisible)
				Control.Panel2Collapsed = false;
			else
				Control.Panel2Collapsed = true;
		}
	}
}
=======
using System;
using SD = System.Drawing;
using SWF = System.Windows.Forms;
using Eto.Forms;

namespace Eto.Platform.Windows
{
	public class SplitterHandler : WindowsControl<System.Windows.Forms.SplitContainer, Splitter>, ISplitter
	{
		Control panel1;
		Control panel2;
		int? position;
		
		public SplitterHandler ()
		{
			Control = new SWF.SplitContainer ();
			Control.FixedPanel = SWF.FixedPanel.Panel1;
			Control.Panel1MinSize = 0;
			Control.Panel2MinSize = 0;
		}
		
		public int Position {
			get { return Control.SplitterDistance; }
			set { position = value; Control.SplitterDistance = value; }
		}

		public override void OnLoadComplete (EventArgs e)
		{
			base.OnLoadComplete (e);
			if (position != null) {
			    Control.SplitterDistance = position.Value;
			}
			Control.Panel1Collapsed = panel1 == null || !(panel1.GetWindowsControl()).InternalVisible;
			Control.Panel2Collapsed = panel2 == null || !(panel2.GetWindowsControl()).InternalVisible;
		}
		
		public SplitterFixedPanel FixedPanel {
			get { 
				switch (Control.FixedPanel) {
				case SWF.FixedPanel.None:
					return SplitterFixedPanel.None;
				case SWF.FixedPanel.Panel1:
					return SplitterFixedPanel.Panel1;
				case SWF.FixedPanel.Panel2:
					return SplitterFixedPanel.Panel2;
				default:
					throw new NotSupportedException ();
				}
			}
			set {
				switch (value) {
				case SplitterFixedPanel.None:
					Control.FixedPanel = SWF.FixedPanel.None;
					break;
				case SplitterFixedPanel.Panel1:
					Control.FixedPanel = SWF.FixedPanel.Panel1;
					break;
				case SplitterFixedPanel.Panel2:
					Control.FixedPanel = SWF.FixedPanel.Panel2;
					break;
				default:
					throw new NotSupportedException ();
				}
			}
		}

		public SplitterOrientation Orientation {
			get {
				switch (Control.Orientation) {
				default:
				case SWF.Orientation.Horizontal:
					return SplitterOrientation.Vertical;
				case SWF.Orientation.Vertical:
					return SplitterOrientation.Horizontal;
				}
			}
			set {
				switch (value) {
				default:
				case SplitterOrientation.Horizontal:
					Control.Orientation = SWF.Orientation.Vertical;
					break;
				case SplitterOrientation.Vertical:
					Control.Orientation = SWF.Orientation.Horizontal;
					break;
				}
			}
		}

		public Control Panel1 {
			get { return panel1; }
			set {
				if (panel1 != value) {
					Control.SuspendLayout ();
					if (panel1 != null) {
						SWF.Control c = panel1.GetSwfControl();
						c.VisibleChanged -= c1_VisibleChanged;
					}
					panel1 = value;
					Control.Panel1.Controls.Clear ();
					if (panel1 != null) {
						SWF.Control c = panel1.GetSwfControl();
						c.Dock = SWF.DockStyle.Fill;
						c.VisibleChanged += c1_VisibleChanged;
						Control.Panel1.Controls.Add (panel1.GetSwfControl());
					}
					if (Widget.Loaded)
						Control.Panel1Collapsed = panel1 == null || !(panel1.GetWindowsControl()).InternalVisible;
					Control.ResumeLayout ();
				}
			}
		}

		public Control Panel2 {
			get { return panel2; }
			set {
				if (panel2 != value) {
					Control.SuspendLayout ();
					if (panel2 != null) {
						SWF.Control c = panel2.GetSwfControl();
						c.VisibleChanged -= c2_VisibleChanged;
					}
					panel2 = value;
					Control.Panel2.Controls.Clear ();
					if (panel2 != null) {
						SWF.Control c = panel2.GetSwfControl();
						c.Dock = SWF.DockStyle.Fill;
						c.VisibleChanged += c2_VisibleChanged;
						Control.Panel2.Controls.Add (panel2.GetSwfControl());
					}
					if (Widget.Loaded)
						Control.Panel2Collapsed = panel2 == null || !(panel2.GetWindowsControl()).InternalVisible;
					Control.ResumeLayout ();
				}
			}
		}

		void c1_VisibleChanged (object sender, EventArgs e)
		{
			
			if (panel1 != null && (panel1.GetWindowsControl()).InternalVisible)
				Control.Panel1Collapsed = false;
			else
				Control.Panel1Collapsed = true;
		}

		void c2_VisibleChanged (object sender, EventArgs e)
		{
			if (panel2 != null && (panel2.GetWindowsControl()).InternalVisible)
				Control.Panel2Collapsed = false;
			else
				Control.Panel2Collapsed = true;
		}
	}
}
>>>>>>> 6b739447
<|MERGE_RESOLUTION|>--- conflicted
+++ resolved
@@ -1,313 +1,155 @@
-<<<<<<< HEAD
-using System;
-using SD = System.Drawing;
-using SWF = System.Windows.Forms;
-using Eto.Forms;
-
-namespace Eto.Platform.Windows
-{
-	public class SplitterHandler : WindowsControl<System.Windows.Forms.SplitContainer, Splitter>, ISplitter
-	{
-		Control panel1;
-		Control panel2;
-		int? position;
-		
-		public SplitterHandler ()
-		{
-			Control = new SWF.SplitContainer ();
-			Control.FixedPanel = SWF.FixedPanel.Panel1;
-			Control.Panel1MinSize = 0;
-			Control.Panel2MinSize = 0;
-		}
-		
-		public int Position {
-			get { return Control.SplitterDistance; }
-			set { position = value; Control.SplitterDistance = value; }
-		}
-
-		public override void OnLoadComplete (EventArgs e)
-		{
-			base.OnLoadComplete (e);
-			if (position != null) {
-			    Control.SplitterDistance = position.Value;
-			}
-			Control.Panel1Collapsed = panel1 == null || !((IWindowsControl)panel1.Handler).InternalVisible;
-			Control.Panel2Collapsed = panel2 == null || !((IWindowsControl)panel2.Handler).InternalVisible;
-		}
-		
-		public SplitterFixedPanel FixedPanel {
-			get { 
-				switch (Control.FixedPanel) {
-				case SWF.FixedPanel.None:
-					return SplitterFixedPanel.None;
-				case SWF.FixedPanel.Panel1:
-					return SplitterFixedPanel.Panel1;
-				case SWF.FixedPanel.Panel2:
-					return SplitterFixedPanel.Panel2;
-				default:
-					throw new NotSupportedException ();
-				}
-			}
-			set {
-				switch (value) {
-				case SplitterFixedPanel.None:
-					Control.FixedPanel = SWF.FixedPanel.None;
-					break;
-				case SplitterFixedPanel.Panel1:
-					Control.FixedPanel = SWF.FixedPanel.Panel1;
-					break;
-				case SplitterFixedPanel.Panel2:
-					Control.FixedPanel = SWF.FixedPanel.Panel2;
-					break;
-				default:
-					throw new NotSupportedException ();
-				}
-			}
-		}
-
-		public SplitterOrientation Orientation {
-			get {
-				switch (Control.Orientation) {
-				default:
-				case SWF.Orientation.Horizontal:
-					return SplitterOrientation.Vertical;
-				case SWF.Orientation.Vertical:
-					return SplitterOrientation.Horizontal;
-				}
-			}
-			set {
-				switch (value) {
-				default:
-				case SplitterOrientation.Horizontal:
-					Control.Orientation = SWF.Orientation.Vertical;
-					break;
-				case SplitterOrientation.Vertical:
-					Control.Orientation = SWF.Orientation.Horizontal;
-					break;
-				}
-			}
-		}
-
-		public Control Panel1 {
-			get { return panel1; }
-			set {
-				if (panel1 != value) {
-					Control.SuspendLayout ();
-					if (panel1 != null) {
-						SWF.Control c = (SWF.Control)panel1.ControlObject;
-						c.VisibleChanged -= c1_VisibleChanged;
-					}
-					panel1 = value;
-					Control.Panel1.Controls.Clear ();
-					if (panel1 != null) {
-						SWF.Control c = (SWF.Control)panel1.ControlObject;
-						c.Dock = SWF.DockStyle.Fill;
-						c.VisibleChanged += c1_VisibleChanged;
-						Control.Panel1.Controls.Add ((SWF.Control)panel1.ControlObject);
-					}
-					if (Widget.Loaded)
-						Control.Panel1Collapsed = panel1 == null || !((IWindowsControl)panel1.Handler).InternalVisible;
-					Control.ResumeLayout ();
-				}
-			}
-		}
-
-		public Control Panel2 {
-			get { return panel2; }
-			set {
-				if (panel2 != value) {
-					Control.SuspendLayout ();
-					if (panel2 != null) {
-						SWF.Control c = (SWF.Control)panel2.ControlObject;
-						c.VisibleChanged -= c2_VisibleChanged;
-					}
-					panel2 = value;
-					Control.Panel2.Controls.Clear ();
-					if (panel2 != null) {
-						SWF.Control c = (SWF.Control)panel2.ControlObject;
-						c.Dock = SWF.DockStyle.Fill;
-						c.VisibleChanged += c2_VisibleChanged;
-						Control.Panel2.Controls.Add ((SWF.Control)panel2.ControlObject);
-					}
-					if (Widget.Loaded)
-						Control.Panel2Collapsed = panel2 == null || !((IWindowsControl)panel2.Handler).InternalVisible;
-					Control.ResumeLayout ();
-				}
-			}
-		}
-
-		void c1_VisibleChanged (object sender, EventArgs e)
-		{
-			
-			if (panel1 != null && ((IWindowsControl)panel1.Handler).InternalVisible)
-				Control.Panel1Collapsed = false;
-			else
-				Control.Panel1Collapsed = true;
-		}
-
-		void c2_VisibleChanged (object sender, EventArgs e)
-		{
-			if (panel2 != null && ((IWindowsControl)panel2.Handler).InternalVisible)
-				Control.Panel2Collapsed = false;
-			else
-				Control.Panel2Collapsed = true;
-		}
-	}
-}
-=======
-using System;
-using SD = System.Drawing;
-using SWF = System.Windows.Forms;
-using Eto.Forms;
-
-namespace Eto.Platform.Windows
-{
-	public class SplitterHandler : WindowsControl<System.Windows.Forms.SplitContainer, Splitter>, ISplitter
-	{
-		Control panel1;
-		Control panel2;
-		int? position;
-		
-		public SplitterHandler ()
-		{
-			Control = new SWF.SplitContainer ();
-			Control.FixedPanel = SWF.FixedPanel.Panel1;
-			Control.Panel1MinSize = 0;
-			Control.Panel2MinSize = 0;
-		}
-		
-		public int Position {
-			get { return Control.SplitterDistance; }
-			set { position = value; Control.SplitterDistance = value; }
-		}
-
-		public override void OnLoadComplete (EventArgs e)
-		{
-			base.OnLoadComplete (e);
-			if (position != null) {
-			    Control.SplitterDistance = position.Value;
-			}
-			Control.Panel1Collapsed = panel1 == null || !(panel1.GetWindowsControl()).InternalVisible;
-			Control.Panel2Collapsed = panel2 == null || !(panel2.GetWindowsControl()).InternalVisible;
-		}
-		
-		public SplitterFixedPanel FixedPanel {
-			get { 
-				switch (Control.FixedPanel) {
-				case SWF.FixedPanel.None:
-					return SplitterFixedPanel.None;
-				case SWF.FixedPanel.Panel1:
-					return SplitterFixedPanel.Panel1;
-				case SWF.FixedPanel.Panel2:
-					return SplitterFixedPanel.Panel2;
-				default:
-					throw new NotSupportedException ();
-				}
-			}
-			set {
-				switch (value) {
-				case SplitterFixedPanel.None:
-					Control.FixedPanel = SWF.FixedPanel.None;
-					break;
-				case SplitterFixedPanel.Panel1:
-					Control.FixedPanel = SWF.FixedPanel.Panel1;
-					break;
-				case SplitterFixedPanel.Panel2:
-					Control.FixedPanel = SWF.FixedPanel.Panel2;
-					break;
-				default:
-					throw new NotSupportedException ();
-				}
-			}
-		}
-
-		public SplitterOrientation Orientation {
-			get {
-				switch (Control.Orientation) {
-				default:
-				case SWF.Orientation.Horizontal:
-					return SplitterOrientation.Vertical;
-				case SWF.Orientation.Vertical:
-					return SplitterOrientation.Horizontal;
-				}
-			}
-			set {
-				switch (value) {
-				default:
-				case SplitterOrientation.Horizontal:
-					Control.Orientation = SWF.Orientation.Vertical;
-					break;
-				case SplitterOrientation.Vertical:
-					Control.Orientation = SWF.Orientation.Horizontal;
-					break;
-				}
-			}
-		}
-
-		public Control Panel1 {
-			get { return panel1; }
-			set {
-				if (panel1 != value) {
-					Control.SuspendLayout ();
-					if (panel1 != null) {
-						SWF.Control c = panel1.GetSwfControl();
-						c.VisibleChanged -= c1_VisibleChanged;
-					}
-					panel1 = value;
-					Control.Panel1.Controls.Clear ();
-					if (panel1 != null) {
-						SWF.Control c = panel1.GetSwfControl();
-						c.Dock = SWF.DockStyle.Fill;
-						c.VisibleChanged += c1_VisibleChanged;
-						Control.Panel1.Controls.Add (panel1.GetSwfControl());
-					}
-					if (Widget.Loaded)
-						Control.Panel1Collapsed = panel1 == null || !(panel1.GetWindowsControl()).InternalVisible;
-					Control.ResumeLayout ();
-				}
-			}
-		}
-
-		public Control Panel2 {
-			get { return panel2; }
-			set {
-				if (panel2 != value) {
-					Control.SuspendLayout ();
-					if (panel2 != null) {
-						SWF.Control c = panel2.GetSwfControl();
-						c.VisibleChanged -= c2_VisibleChanged;
-					}
-					panel2 = value;
-					Control.Panel2.Controls.Clear ();
-					if (panel2 != null) {
-						SWF.Control c = panel2.GetSwfControl();
-						c.Dock = SWF.DockStyle.Fill;
-						c.VisibleChanged += c2_VisibleChanged;
-						Control.Panel2.Controls.Add (panel2.GetSwfControl());
-					}
-					if (Widget.Loaded)
-						Control.Panel2Collapsed = panel2 == null || !(panel2.GetWindowsControl()).InternalVisible;
-					Control.ResumeLayout ();
-				}
-			}
-		}
-
-		void c1_VisibleChanged (object sender, EventArgs e)
-		{
-			
-			if (panel1 != null && (panel1.GetWindowsControl()).InternalVisible)
-				Control.Panel1Collapsed = false;
-			else
-				Control.Panel1Collapsed = true;
-		}
-
-		void c2_VisibleChanged (object sender, EventArgs e)
-		{
-			if (panel2 != null && (panel2.GetWindowsControl()).InternalVisible)
-				Control.Panel2Collapsed = false;
-			else
-				Control.Panel2Collapsed = true;
-		}
-	}
-}
->>>>>>> 6b739447
+using System;
+using SD = System.Drawing;
+using SWF = System.Windows.Forms;
+using Eto.Forms;
+
+namespace Eto.Platform.Windows
+{
+	public class SplitterHandler : WindowsControl<System.Windows.Forms.SplitContainer, Splitter>, ISplitter
+	{
+		Control panel1;
+		Control panel2;
+		int? position;
+		
+		public SplitterHandler ()
+		{
+			Control = new SWF.SplitContainer ();
+			Control.FixedPanel = SWF.FixedPanel.Panel1;
+			Control.Panel1MinSize = 0;
+			Control.Panel2MinSize = 0;
+		}
+		
+		public int Position {
+			get { return Control.SplitterDistance; }
+			set { position = value; Control.SplitterDistance = value; }
+		}
+
+		public override void OnLoadComplete (EventArgs e)
+		{
+			base.OnLoadComplete (e);
+			if (position != null) {
+			    Control.SplitterDistance = position.Value;
+			}
+			Control.Panel1Collapsed = panel1 == null || !(panel1.GetWindowsControl()).InternalVisible;
+			Control.Panel2Collapsed = panel2 == null || !(panel2.GetWindowsControl()).InternalVisible;
+		}
+		
+		public SplitterFixedPanel FixedPanel {
+			get { 
+				switch (Control.FixedPanel) {
+				case SWF.FixedPanel.None:
+					return SplitterFixedPanel.None;
+				case SWF.FixedPanel.Panel1:
+					return SplitterFixedPanel.Panel1;
+				case SWF.FixedPanel.Panel2:
+					return SplitterFixedPanel.Panel2;
+				default:
+					throw new NotSupportedException ();
+				}
+			}
+			set {
+				switch (value) {
+				case SplitterFixedPanel.None:
+					Control.FixedPanel = SWF.FixedPanel.None;
+					break;
+				case SplitterFixedPanel.Panel1:
+					Control.FixedPanel = SWF.FixedPanel.Panel1;
+					break;
+				case SplitterFixedPanel.Panel2:
+					Control.FixedPanel = SWF.FixedPanel.Panel2;
+					break;
+				default:
+					throw new NotSupportedException ();
+				}
+			}
+		}
+
+		public SplitterOrientation Orientation {
+			get {
+				switch (Control.Orientation) {
+				default:
+				case SWF.Orientation.Horizontal:
+					return SplitterOrientation.Vertical;
+				case SWF.Orientation.Vertical:
+					return SplitterOrientation.Horizontal;
+				}
+			}
+			set {
+				switch (value) {
+				default:
+				case SplitterOrientation.Horizontal:
+					Control.Orientation = SWF.Orientation.Vertical;
+					break;
+				case SplitterOrientation.Vertical:
+					Control.Orientation = SWF.Orientation.Horizontal;
+					break;
+				}
+			}
+		}
+
+		public Control Panel1 {
+			get { return panel1; }
+			set {
+				if (panel1 != value) {
+					Control.SuspendLayout ();
+					if (panel1 != null) {
+						SWF.Control c = panel1.GetSwfControl();
+						c.VisibleChanged -= c1_VisibleChanged;
+					}
+					panel1 = value;
+					Control.Panel1.Controls.Clear ();
+					if (panel1 != null) {
+						SWF.Control c = panel1.GetSwfControl();
+						c.Dock = SWF.DockStyle.Fill;
+						c.VisibleChanged += c1_VisibleChanged;
+						Control.Panel1.Controls.Add (panel1.GetSwfControl());
+					}
+					if (Widget.Loaded)
+						Control.Panel1Collapsed = panel1 == null || !(panel1.GetWindowsControl()).InternalVisible;
+					Control.ResumeLayout ();
+				}
+			}
+		}
+
+		public Control Panel2 {
+			get { return panel2; }
+			set {
+				if (panel2 != value) {
+					Control.SuspendLayout ();
+					if (panel2 != null) {
+						SWF.Control c = panel2.GetSwfControl();
+						c.VisibleChanged -= c2_VisibleChanged;
+					}
+					panel2 = value;
+					Control.Panel2.Controls.Clear ();
+					if (panel2 != null) {
+						SWF.Control c = panel2.GetSwfControl();
+						c.Dock = SWF.DockStyle.Fill;
+						c.VisibleChanged += c2_VisibleChanged;
+						Control.Panel2.Controls.Add (panel2.GetSwfControl());
+					}
+					if (Widget.Loaded)
+						Control.Panel2Collapsed = panel2 == null || !(panel2.GetWindowsControl()).InternalVisible;
+					Control.ResumeLayout ();
+				}
+			}
+		}
+
+		void c1_VisibleChanged (object sender, EventArgs e)
+		{
+			
+			if (panel1 != null && (panel1.GetWindowsControl()).InternalVisible)
+				Control.Panel1Collapsed = false;
+			else
+				Control.Panel1Collapsed = true;
+		}
+
+		void c2_VisibleChanged (object sender, EventArgs e)
+		{
+			if (panel2 != null && (panel2.GetWindowsControl()).InternalVisible)
+				Control.Panel2Collapsed = false;
+			else
+				Control.Panel2Collapsed = true;
+		}
+	}
+}