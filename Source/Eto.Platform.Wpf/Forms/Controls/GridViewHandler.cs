<<<<<<< HEAD
﻿using System;
using System.Collections.Generic;
using System.Linq;
using System.Text;
using swc = System.Windows.Controls;
using Eto.Forms;
using System.Collections;
using System.Collections.ObjectModel;
using Eto.Platform.Wpf.Forms.Menu;

namespace Eto.Platform.Wpf.Forms.Controls
{
	public class GridHandler : GridHandler<swc.DataGrid, GridView>, IGridView
	{
		IGridStore store;

		public GridHandler ()
		{
		}

		public override void Initialize ()
		{
			base.Initialize ();
			Control.GridLinesVisibility = swc.DataGridGridLinesVisibility.None;
		}

		protected override IGridItem GetItemAtRow (int row)
		{
			if (store == null) return null;
			return store[row];
		}

		public IGridStore DataStore
		{
			get { return store; }
			set
			{
				store = value;
				// must use observable collection for editing
				if (store is ObservableCollection<IGridItem>)
					Control.ItemsSource = store as ObservableCollection<IGridItem>;
				else
					Control.ItemsSource = new ObservableCollection<IGridItem> (store.AsEnumerable());
			}
		}
	}
}
=======
using System;
using System.Collections.Generic;
using System.Linq;
using System.Text;
using swc = System.Windows.Controls;
using Eto.Forms;
using System.Collections;
using System.Collections.ObjectModel;
using Eto.Platform.Wpf.Forms.Menu;

namespace Eto.Platform.Wpf.Forms.Controls
{
	public class GridViewHandler : GridHandler<swc.DataGrid, GridView>, IGridView
	{
		IGridStore store;

		public GridViewHandler ()
		{
		}

		public override void Initialize ()
		{
			base.Initialize ();
			Control.GridLinesVisibility = swc.DataGridGridLinesVisibility.None;
		}

		protected override IGridItem GetItemAtRow (int row)
		{
			if (store == null) return null;
			return store[row];
		}

		public IGridStore DataStore
		{
			get { return store; }
			set
			{
				store = value;
				// must use observable collection for editing
				if (store is ObservableCollection<IGridItem>)
					Control.ItemsSource = store as ObservableCollection<IGridItem>;
				else
					Control.ItemsSource = new ObservableCollection<IGridItem> (store.AsEnumerable());
			}
		}
	}
}
>>>>>>> 6b739447
<|MERGE_RESOLUTION|>--- conflicted
+++ resolved
@@ -1,97 +1,47 @@
-<<<<<<< HEAD
-﻿using System;
-using System.Collections.Generic;
-using System.Linq;
-using System.Text;
-using swc = System.Windows.Controls;
-using Eto.Forms;
-using System.Collections;
-using System.Collections.ObjectModel;
-using Eto.Platform.Wpf.Forms.Menu;
-
-namespace Eto.Platform.Wpf.Forms.Controls
-{
-	public class GridHandler : GridHandler<swc.DataGrid, GridView>, IGridView
-	{
-		IGridStore store;
-
-		public GridHandler ()
-		{
-		}
-
-		public override void Initialize ()
-		{
-			base.Initialize ();
-			Control.GridLinesVisibility = swc.DataGridGridLinesVisibility.None;
-		}
-
-		protected override IGridItem GetItemAtRow (int row)
-		{
-			if (store == null) return null;
-			return store[row];
-		}
-
-		public IGridStore DataStore
-		{
-			get { return store; }
-			set
-			{
-				store = value;
-				// must use observable collection for editing
-				if (store is ObservableCollection<IGridItem>)
-					Control.ItemsSource = store as ObservableCollection<IGridItem>;
-				else
-					Control.ItemsSource = new ObservableCollection<IGridItem> (store.AsEnumerable());
-			}
-		}
-	}
-}
-=======
-using System;
-using System.Collections.Generic;
-using System.Linq;
-using System.Text;
-using swc = System.Windows.Controls;
-using Eto.Forms;
-using System.Collections;
-using System.Collections.ObjectModel;
-using Eto.Platform.Wpf.Forms.Menu;
-
-namespace Eto.Platform.Wpf.Forms.Controls
-{
-	public class GridViewHandler : GridHandler<swc.DataGrid, GridView>, IGridView
-	{
-		IGridStore store;
-
-		public GridViewHandler ()
-		{
-		}
-
-		public override void Initialize ()
-		{
-			base.Initialize ();
-			Control.GridLinesVisibility = swc.DataGridGridLinesVisibility.None;
-		}
-
-		protected override IGridItem GetItemAtRow (int row)
-		{
-			if (store == null) return null;
-			return store[row];
-		}
-
-		public IGridStore DataStore
-		{
-			get { return store; }
-			set
-			{
-				store = value;
-				// must use observable collection for editing
-				if (store is ObservableCollection<IGridItem>)
-					Control.ItemsSource = store as ObservableCollection<IGridItem>;
-				else
-					Control.ItemsSource = new ObservableCollection<IGridItem> (store.AsEnumerable());
-			}
-		}
-	}
-}
->>>>>>> 6b739447
+using System;
+using System.Collections.Generic;
+using System.Linq;
+using System.Text;
+using swc = System.Windows.Controls;
+using Eto.Forms;
+using System.Collections;
+using System.Collections.ObjectModel;
+using Eto.Platform.Wpf.Forms.Menu;
+
+namespace Eto.Platform.Wpf.Forms.Controls
+{
+	public class GridViewHandler : GridHandler<swc.DataGrid, GridView>, IGridView
+	{
+		IGridStore store;
+
+		public GridViewHandler ()
+		{
+		}
+
+		public override void Initialize ()
+		{
+			base.Initialize ();
+			Control.GridLinesVisibility = swc.DataGridGridLinesVisibility.None;
+		}
+
+		protected override IGridItem GetItemAtRow (int row)
+		{
+			if (store == null) return null;
+			return store[row];
+		}
+
+		public IGridStore DataStore
+		{
+			get { return store; }
+			set
+			{
+				store = value;
+				// must use observable collection for editing
+				if (store is ObservableCollection<IGridItem>)
+					Control.ItemsSource = store as ObservableCollection<IGridItem>;
+				else
+					Control.ItemsSource = new ObservableCollection<IGridItem> (store.AsEnumerable());
+			}
+		}
+	}
+}