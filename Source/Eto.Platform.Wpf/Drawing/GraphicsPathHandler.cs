--- conflicted
+++ resolved
@@ -25,7 +25,6 @@
 			Control.Figures.Add (figure);
 		}
 
-<<<<<<< HEAD
         void StartNewFigure(PointF startPoint)
         {
             figure = new swm.PathFigure();
@@ -46,26 +45,9 @@
 
             while (enumerator.MoveNext())
             {
-                figure.Segments.Add(
-                    new swm.LineSegment(
-                        Generator.Convert(
-                            (PointF)enumerator.Current),
-                        true));
+				figure.Segments.Add (new swm.LineSegment (enumerator.Current.ToWpf (), true));
             }
         }
-=======
-		public void AddLines (IEnumerable<Point> points)
-		{
-			var enumerator = points.GetEnumerator();
-			if (!enumerator.MoveNext ())
-				return;
-			StartNewFigure (enumerator.Current);
-			while (enumerator.MoveNext())
-			{
-				figure.Segments.Add (new swm.LineSegment (enumerator.Current.ToWpf (), true));
-			}
-		}
->>>>>>> cff29a2c
 
 
 		public void AddLine (Point point1, Point point2)
