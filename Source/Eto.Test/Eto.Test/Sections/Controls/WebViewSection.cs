using System;
using Eto.Forms;
using Eto.Drawing;

namespace Eto.Test.Sections.Controls
{
	public class WebViewSection : Scrollable
	{
		WebView webView;
		Button goBack;
		Button goForward;
		Button stopButton;
		Label titleLabel;
		
		public WebViewSection ()
		{
			var layout = new DynamicLayout (this);

			var webContainer = WebView ();
			layout.Add (Buttons ());
			layout.AddSeparateRow (TitleLabel (), null, EnableContextMenu ());
			layout.Add (webContainer, yscale: true);

<<<<<<< HEAD
			LoadHtml();
=======
			if (webView != null)
				LoadHtml();
>>>>>>> c93c71f0
		}
		
		Control WebView ()
		{
			try {
				webView = new WebView ();

				webView.DocumentLoading += delegate(object sender, WebViewLoadingEventArgs e) {
					Log.Write (webView, "Document loading, Uri: {0}, IsMainFrame: {1}", e.Uri, e.IsMainFrame);
					UpdateButtons ();
					stopButton.Enabled = true;
				};
				webView.DocumentLoaded += delegate(object sender, WebViewLoadedEventArgs e) {
					Log.Write (webView, "Document loaded, Uri: {0}", e.Uri);
					UpdateButtons ();
					stopButton.Enabled = false;
				};
				webView.OpenNewWindow += (sender, e) => {
					Log.Write (webView, "Open new window with name '{0}', Url: {1}", e.NewWindowName, e.Uri);
				};
				webView.DocumentTitleChanged += delegate (object sender, WebViewTitleEventArgs e) {
					titleLabel.Text = e.Title;
				};
				return webView;

			} catch (HandlerInvalidException) {
				var control = new Label { 
					Text = string.Format ("WebView not supported on this platform with the {0} generator", Generator.ID),
					BackgroundColor = Colors.Red,
					HorizontalAlign = HorizontalAlign.Center,
					VerticalAlign = VerticalAlign.Middle,
					TextColor = Colors.White
				};
				if (Generator.ID == Generators.Gtk)
					Log.Write (this, "You must install webkit-sharp for WebView to work under GTK. Note that GTK does not support webkit-sharp on any platform other than Linux.");
				return control;
			}

			
		}

		Control TitleLabel ()
		{
			titleLabel = new Label{};
			return titleLabel;
		}

		Control EnableContextMenu ()
		{
			var control = new CheckBox { Text = "Enable Context Menu" };
			control.Bind (r => r.Checked, this.webView, w => w.BrowserContextMenuEnabled);
			return control;
		}
		
		void UpdateButtons ()
		{
			goBack.Enabled = webView.CanGoBack;
			goForward.Enabled = webView.CanGoForward;
		}
		
		Control Buttons ()
		{
			var layout = new DynamicLayout (new Panel (), spacing: Size.Empty);

			layout.BeginHorizontal ();
			layout.Add (null);
			layout.Add (BackButton ());
			layout.Add (ForwardButton ());
			layout.Add (LoadHtmlButton ());
			layout.Add (LoadUrl ());
			layout.Add (ReloadButton ());
			layout.Add (StopButton ());
			layout.Add (ExecuteScriptButton ());
			layout.Add (PrintButton ());
			layout.Add (null);
			layout.EndHorizontal ();

			
			return layout.Container;
		}
		
		Control BackButton ()
		{
			var control = goBack = new Button{
				Text = "Back"
			};
			control.Click += delegate {
				webView.GoBack ();
			};
			return control;
		}

		Control ForwardButton ()
		{
			var control = goForward = new Button{
				Text = "Forward"
			};
			control.Click += delegate {
				webView.GoForward ();
			};
			return control;
		}

		Control ReloadButton ()
		{
			var control = new Button{
				Text = "Reload"
			};
			control.Click += delegate {
				webView.Reload ();
			};
			return control;
		}

		Control StopButton ()
		{
			var control = stopButton = new Button{
				Text = "Stop",
				Enabled = false
			};
			control.Click += delegate {
				webView.Stop ();
				stopButton.Enabled = false;
			};
			return control;
		}

		Control PrintButton ()
		{
			var control = new Button {
				Text = "Print",
			};
			control.Click += delegate {
				webView.ShowPrintDialog ();
			};
			return control;
		}
		
		Control ExecuteScriptButton ()
		{
			var control = new Button{
				Text = "Execute Script"
			};
			control.Click += delegate {
				var ret = webView.ExecuteScript ("alert('this is called from code'); return 'return value from ExecuteScript';");
				Log.Write (this, "ExecuteScript, Return: {0}", ret);
			};
			return control;
		}

		Control LoadHtmlButton ()
		{
			var control = new Button{
				Text = "Load HTML"
			};
			control.Click += delegate {
				LoadHtml();
			};
			return control;
		}

		void LoadHtml()
		{
			if (webView == null) return;
			webView.LoadHtml (@"<html>
<head><title>Hello!</title></head>
<body>
	<h1>Some custom html</h1>
	<script type='text/javascript'>
		function appendResult(id, value) {
			var element = document.getElementById(id);

			var result = document.createElement('li');
			result.appendChild(document.createTextNode('result: ' + value));
			element.appendChild(result);
		}
	</script>
	<form method='post' enctype='multipart/form-data'>
		<p><h2>Test Printing</h2>
			<button onclick='print(); return false;'>Print</button>
		</p>
		<p><h2>Test Selecting a File</h2>
			<input type='file'>
		</p>
		<p><h2>Test Alert</h2>
			<button onclick='alert(""This is an alert""); return false;'>Show Alert</button>
		</p>
		<p><h2>Test Confirm</h2>
			<button onclick=""appendResult('confirmResult', confirm('Confirm yes or no')); return false;"">Show Confirm</button>
			<ul id='confirmResult'></ul>
		</p>
		<p><h2>Test Prompt</h2>
			<button onclick=""appendResult('inputResult', prompt('Enter some text', 'some default text')); return false;"">Show Prompt</button>
			<ul id='inputResult'></ul>
		</p>
		<p><h2>Test Navigation</h2>
			<button onclick=""window.location = 'http://www.example.com'; return false;"">Set location</button>
			<button onclick=""window.open('http://www.example.com'); return false;"">Open new window</button>
			<button onclick=""window.open('http://www.example.com', 'name_of_new_window'); return false;"">Open named window</button>
			<br>
			<a href='http://www.example.com'>Open link in this window</a>
			<a href='http://www.example.com' target='_blank'>Open in new window</a>
			<a href='http://www.example.com' target='another_name_of_new_window'>Open in named window</a>
		</p>
	</form>
</body>

</html>");
		}

		Control LoadUrl ()
		{
			var control = new Button{
				Text = "Load Url"
			};
			control.Click += delegate {
				var dialog = new Dialog();
#if DESKTOP
				dialog.MinimumSize = new Size(300, 0);
#endif
				var layout = new DynamicLayout(dialog);
				var textBox = new TextBox { Text = "http://google.com" };
				var goButton = new Button { Text = "Go" };
				dialog.DefaultButton = goButton;
				goButton.Click += (sender, e) => {
					dialog.DialogResult = DialogResult.Ok;
					dialog.Close ();
				};
				var cancelButton = new Button { Text = "Cancel" };
				dialog.AbortButton = cancelButton;
				cancelButton.Click += (sender, e) => {
					dialog.Close ();
				};
				layout.BeginVertical ();
				layout.AddRow (new Label { Text = "Url" }, textBox);
				layout.EndBeginVertical ();
				layout.AddRow (null, cancelButton, goButton);
				layout.EndVertical ();

				if (dialog.ShowDialog (this) == DialogResult.Ok) {
					Uri uri;
					if (Uri.TryCreate(textBox.Text, UriKind.Absolute, out uri))
						webView.Url = uri;
				}
			};
			return control;
		}
	}
}
<|MERGE_RESOLUTION|>--- conflicted
+++ resolved
@@ -21,12 +21,8 @@
 			layout.AddSeparateRow (TitleLabel (), null, EnableContextMenu ());
 			layout.Add (webContainer, yscale: true);
 
-<<<<<<< HEAD
-			LoadHtml();
-=======
 			if (webView != null)
 				LoadHtml();
->>>>>>> c93c71f0
 		}
 		
 		Control WebView ()
@@ -190,7 +186,6 @@
 
 		void LoadHtml()
 		{
-			if (webView == null) return;
 			webView.LoadHtml (@"<html>
 <head><title>Hello!</title></head>
 <body>
