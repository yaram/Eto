<<<<<<< HEAD
﻿using System;
using System.Collections.Generic;
using System.Linq;
using System.Text;
using Eto.Forms;
using Eto.Drawing;
using sw = System.Windows;
using swm = System.Windows.Media;
using swc = System.Windows.Controls;
using System.Runtime.InteropServices;
using Eto.Platform.Wpf.CustomControls;
using Eto.Platform.Wpf.Forms.Menu;

namespace Eto.Platform.Wpf.Forms
{
	public interface IWpfWindow
	{
		sw.Window Control { get; }
	}

	public abstract class WpfWindow<T, W> : WpfControl<T, W>, IWindow, IWpfWindow
		where T : sw.Window
		where W : Window
	{
		Icon icon;
		MenuBar menu;
		ToolBar toolBar;
		swc.DockPanel main;
		swc.ContentControl menuHolder;
		swc.ContentControl toolBarHolder;
		swc.DockPanel content;
		Size? initialClientSize;

		public swc.DockPanel Content
		{
			get { return content; }
		}

		public override void Initialize ()
		{
			base.Initialize ();

			Control.SizeToContent = sw.SizeToContent.WidthAndHeight;
			main = new swc.DockPanel ();
			content = new swc.DockPanel ();
			menuHolder = new swc.ContentControl { IsTabStop = false };
			toolBarHolder = new swc.ContentControl { IsTabStop = false };
			content.Background = System.Windows.SystemColors.ControlBrush;
			swc.DockPanel.SetDock (menuHolder, swc.Dock.Top);
			swc.DockPanel.SetDock (toolBarHolder, swc.Dock.Top);
			main.Children.Add (menuHolder);
			main.Children.Add (toolBarHolder);
			main.Children.Add (content);
			Control.Content = main;
			Control.Loaded += delegate {
				if (initialClientSize != null) {
					UpdateClientSize (initialClientSize.Value);
					initialClientSize = null;
				}
			};
			// needed to handle Application.Terminating event
			HandleEvent (Window.ClosingEvent);
		}

		public override void AttachEvent (string handler)
		{
			switch (handler) {
				case Window.ClosedEvent:
					Control.Closed += delegate {
						Widget.OnClosed (EventArgs.Empty);
					};
					break;
				case Window.ClosingEvent:
					Control.Closing += (sender, e) => {
						Widget.OnClosing (e);
						if (!e.Cancel && sw.Application.Current.Windows.Count == 1) {
							// last window closing, so call OnTerminating to let the app abort terminating
							Application.Instance.OnTerminating (e);
						}
					};
					break;
				case Window.MaximizedEvent:
					Control.StateChanged += (sender, e) => {
						if (Control.WindowState == sw.WindowState.Maximized) {
							Widget.OnMaximized (EventArgs.Empty);
						}
					};
					break;
				case Window.MinimizedEvent:
					Control.StateChanged += (sender, e) => {
						if (Control.WindowState == sw.WindowState.Minimized) {
							Widget.OnMinimized (EventArgs.Empty);
						}
					};
					break;
				default:
					base.AttachEvent (handler);
					break;
			}
		}

		protected virtual void UpdateClientSize (Size size)
		{
			var xdiff = Control.ActualWidth - content.ActualWidth;
			var ydiff = Control.ActualHeight - content.ActualHeight;
			Control.Width = size.Width + xdiff;
			Control.Height = size.Height + ydiff;
			Control.SizeToContent = sw.SizeToContent.Manual;
		}

		public ToolBar ToolBar
		{
			get { return toolBar; }
			set
			{
				toolBar = value;
				if (toolBar != null) {
					toolBarHolder.Content = toolBar.ControlObject;
				}
				else
					toolBarHolder.Content = null;
			}
		}

		public void Close ()
		{
			Control.Close ();
		}

		void CopyKeyBindings (swc.ItemCollection items)
		{
			foreach (var item in items.OfType<swc.MenuItem>()) {
				this.Control.InputBindings.AddRange (item.InputBindings);
				if (item.HasItems)
					CopyKeyBindings (item.Items);
			}
		}

		public MenuBar Menu
		{
			get { return menu; }
			set
			{
				menu = value;
				if (menu != null) {
					var handler = (MenuBarHandler)menu.Handler;
					menuHolder.Content = handler.Control;
					CopyKeyBindings (handler.Control.Items);
				}
				else {
					menuHolder.Content = null;
				}
			}
		}

		public Icon Icon
		{
			get { return icon; }
			set
			{
				icon = value;
				if (value != null) {
					Control.Icon = (swm.ImageSource)icon.ControlObject;
				}
			}
		}

		public virtual bool Resizable
		{
			get { return Control.ResizeMode == sw.ResizeMode.CanResize || Control.ResizeMode == sw.ResizeMode.CanResizeWithGrip; }
			set
			{
				if (value) Control.ResizeMode = sw.ResizeMode.CanResizeWithGrip;
				else Control.ResizeMode = sw.ResizeMode.CanMinimize;
			}
		}

		public void Minimize ()
		{
			Control.WindowState = sw.WindowState.Minimized;
		}

		public Size ClientSize
		{
			get
			{
				if (Control.IsLoaded)
					return new Size ((int)content.ActualWidth, (int)content.ActualHeight);
				else
					return initialClientSize ?? Size.Empty;
			}
			set
			{
				if (Control.IsLoaded)
					UpdateClientSize (value);
				else
					initialClientSize = value;
			}
		}

		public override Size Size
		{
			get { return base.Size; }
			set
			{
				Control.SizeToContent = sw.SizeToContent.Manual;
				base.Size = value;
			}
		}

		public object ContainerObject
		{
			get { return Control; }
		}

		public virtual void SetLayout (Layout layout)
		{
			content.Children.Clear ();
			content.Children.Add ((sw.UIElement)layout.ControlObject);
		}

		public string Title
		{
			get { return Control.Title; }
			set { Control.Title = value; }
		}


		public Point Location
		{
			get
			{
				return new Point ((int)Control.Left, (int)Control.Top);
			}
			set
			{
				Control.Left = value.X;
				Control.Top = value.Y;
			}
		}

		public WindowState State
		{
			get
			{
				switch (Control.WindowState) {
					case sw.WindowState.Maximized:
						return WindowState.Maximized;
					case sw.WindowState.Minimized:
						return WindowState.Minimized;
					case sw.WindowState.Normal:
						return WindowState.Normal;
					default:
						throw new NotSupportedException ();
				}
			}
			set
			{
				switch (value) {
					case WindowState.Maximized:
						Control.WindowState = sw.WindowState.Maximized;
						break;
					case WindowState.Minimized:
						Control.WindowState = sw.WindowState.Minimized;
						break;
					case WindowState.Normal:
						Control.WindowState = sw.WindowState.Normal;
						break;
					default:
						throw new NotSupportedException ();
				}
			}
		}

		public Rectangle? RestoreBounds
		{
			get { return Generator.Convert (Control.RestoreBounds); }
		}


		public Size? MinimumSize
		{
			get
			{
				if (Control.MinWidth > 0 && Control.MinHeight > 0)
					return new Size ((int)Control.MinWidth, (int)Control.MinHeight);
				else
					return null;
			}
			set
			{
				if (value != null) {
					Control.MinWidth = value.Value.Width;
					Control.MinHeight = value.Value.Height;
				}
				else {
					Control.MinHeight = 0;
					Control.MinWidth = 0;
				}
			}
		}

		sw.Window IWpfWindow.Control
		{
			get { return this.Control; }
		}

		public double Opacity
		{
			get { return Control.Opacity; }
			set
			{
				if (value != 1.0) {
					if (Control.IsLoaded) {
						GlassHelper.BlurBehindWindow (Control);
						//GlassHelper.ExtendGlassFrame (Control);
						Control.Opacity = value;
					}
					else {
						Control.Loaded += delegate {
							GlassHelper.BlurBehindWindow (Control);
							//GlassHelper.ExtendGlassFrame (Control);
							Control.Opacity = value;
						};
					}
				}
				else {
					Control.Opacity = value;
				}
			}
		}

		public override bool HasFocus
		{
			get { return Control.IsActive && ((ApplicationHandler)Application.Instance.Handler).IsActive; }
		}

        public void RemoveBorder()
        {
            throw new NotImplementedException();
        }


        public void BringToFront()
        {
            // TODO
        }
    }
}
=======
﻿using System;
using System.Collections.Generic;
using System.Linq;
using System.Text;
using Eto.Forms;
using Eto.Drawing;
using sw = System.Windows;
using swm = System.Windows.Media;
using swc = System.Windows.Controls;
using System.Runtime.InteropServices;
using Eto.Platform.Wpf.CustomControls;
using Eto.Platform.Wpf.Forms.Menu;

namespace Eto.Platform.Wpf.Forms
{
	public interface IWpfWindow
	{
		sw.Window Control { get; }
	}

	public abstract class WpfWindow<T, W> : WpfContainer<T, W>, IWindow, IWpfWindow
		where T : sw.Window
		where W : Window
	{
		Icon icon;
		MenuBar menu;
		ToolBar toolBar;
		swc.DockPanel main;
		swc.ContentControl menuHolder;
		swc.ContentControl toolBarHolder;
		swc.DockPanel content;
		Size? initialClientSize;

		public swc.DockPanel Content
		{
			get { return content; }
		}

		public override void Initialize ()
		{
			base.Initialize ();

			Control.SizeToContent = sw.SizeToContent.WidthAndHeight;
			main = new swc.DockPanel ();
			content = new swc.DockPanel ();
			menuHolder = new swc.ContentControl { IsTabStop = false };
			toolBarHolder = new swc.ContentControl { IsTabStop = false };
			content.Background = System.Windows.SystemColors.ControlBrush;
			swc.DockPanel.SetDock (menuHolder, swc.Dock.Top);
			swc.DockPanel.SetDock (toolBarHolder, swc.Dock.Top);
			main.Children.Add (menuHolder);
			main.Children.Add (toolBarHolder);
			main.Children.Add (content);
			Control.Content = main;
			Control.Loaded += delegate {
				if (initialClientSize != null) {
					UpdateClientSize (initialClientSize.Value);
					initialClientSize = null;
				}
			};
			// needed to handle Application.Terminating event
			HandleEvent (Window.ClosingEvent);
		}

		public override void AttachEvent (string handler)
		{
			switch (handler) {
				case Window.ClosedEvent:
					Control.Closed += delegate {
						Widget.OnClosed (EventArgs.Empty);
					};
					break;
				case Window.ClosingEvent:
					Control.Closing += (sender, e) => {
						Widget.OnClosing (e);
						if (!e.Cancel && sw.Application.Current.Windows.Count == 1) {
							// last window closing, so call OnTerminating to let the app abort terminating
							Application.Instance.OnTerminating (e);
						}
					};
					break;
				case Window.MaximizedEvent:
					Control.StateChanged += (sender, e) => {
						if (Control.WindowState == sw.WindowState.Maximized) {
							Widget.OnMaximized (EventArgs.Empty);
						}
					};
					break;
				case Window.MinimizedEvent:
					Control.StateChanged += (sender, e) => {
						if (Control.WindowState == sw.WindowState.Minimized) {
							Widget.OnMinimized (EventArgs.Empty);
						}
					};
					break;
				default:
					base.AttachEvent (handler);
					break;
			}
		}

		protected virtual void UpdateClientSize (Size size)
		{
			var xdiff = Control.ActualWidth - content.ActualWidth;
			var ydiff = Control.ActualHeight - content.ActualHeight;
			Control.Width = size.Width + xdiff;
			Control.Height = size.Height + ydiff;
			Control.SizeToContent = sw.SizeToContent.Manual;
		}

		public ToolBar ToolBar
		{
			get { return toolBar; }
			set
			{
				toolBar = value;
				if (toolBar != null) {
					toolBarHolder.Content = toolBar.ControlObject;
				}
				else
					toolBarHolder.Content = null;
			}
		}

		public void Close ()
		{
			Control.Close ();
		}

		void CopyKeyBindings (swc.ItemCollection items)
		{
			foreach (var item in items.OfType<swc.MenuItem>()) {
				this.Control.InputBindings.AddRange (item.InputBindings);
				if (item.HasItems)
					CopyKeyBindings (item.Items);
			}
		}

		public MenuBar Menu
		{
			get { return menu; }
			set
			{
				menu = value;
				if (menu != null) {
					var handler = (MenuBarHandler)menu.Handler;
					menuHolder.Content = handler.Control;
					CopyKeyBindings (handler.Control.Items);
				}
				else {
					menuHolder.Content = null;
				}
			}
		}

		public Icon Icon
		{
			get { return icon; }
			set
			{
				icon = value;
				if (value != null) {
					Control.Icon = (swm.ImageSource)icon.ControlObject;
				}
			}
		}

		public virtual bool Resizable
		{
			get { return Control.ResizeMode == sw.ResizeMode.CanResize || Control.ResizeMode == sw.ResizeMode.CanResizeWithGrip; }
			set
			{
				if (value) Control.ResizeMode = sw.ResizeMode.CanResizeWithGrip;
				else Control.ResizeMode = sw.ResizeMode.CanMinimize;
			}
		}

		public void Minimize ()
		{
			Control.WindowState = sw.WindowState.Minimized;
		}

		public override Size ClientSize
		{
			get
			{
				if (Control.IsLoaded)
					return new Size ((int)content.ActualWidth, (int)content.ActualHeight);
				else
					return initialClientSize ?? Size.Empty;
			}
			set
			{
				if (Control.IsLoaded)
					UpdateClientSize (value);
				else
					initialClientSize = value;
			}
		}

		public override Size Size
		{
			get { return base.Size; }
			set
			{
				Control.SizeToContent = sw.SizeToContent.Manual;
				base.Size = value;
			}
		}

		public override object ContainerObject
		{
			get { return Control; }
		}

		public override void SetLayout (Layout layout)
		{
			content.Children.Clear ();
			content.Children.Add ((sw.UIElement)layout.ControlObject);
		}

		public string Title
		{
			get { return Control.Title; }
			set { Control.Title = value; }
		}


		public Point Location
		{
			get
			{
				return new Point ((int)Control.Left, (int)Control.Top);
			}
			set
			{
				Control.Left = value.X;
				Control.Top = value.Y;
			}
		}

		public WindowState State
		{
			get
			{
				switch (Control.WindowState) {
					case sw.WindowState.Maximized:
						return WindowState.Maximized;
					case sw.WindowState.Minimized:
						return WindowState.Minimized;
					case sw.WindowState.Normal:
						return WindowState.Normal;
					default:
						throw new NotSupportedException ();
				}
			}
			set
			{
				switch (value) {
					case WindowState.Maximized:
						Control.WindowState = sw.WindowState.Maximized;
						break;
					case WindowState.Minimized:
						Control.WindowState = sw.WindowState.Minimized;
						break;
					case WindowState.Normal:
						Control.WindowState = sw.WindowState.Normal;
						break;
					default:
						throw new NotSupportedException ();
				}
			}
		}

		public Rectangle? RestoreBounds
		{
			get { return Control.RestoreBounds.ToEto (); }
		}


		public override Size? MinimumSize
		{
			get
			{
				if (Control.MinWidth > 0 && Control.MinHeight > 0)
					return new Size ((int)Control.MinWidth, (int)Control.MinHeight);
				else
					return null;
			}
			set
			{
				if (value != null) {
					Control.MinWidth = value.Value.Width;
					Control.MinHeight = value.Value.Height;
				}
				else {
					Control.MinHeight = 0;
					Control.MinWidth = 0;
				}
			}
		}

		sw.Window IWpfWindow.Control
		{
			get { return this.Control; }
		}

		public double Opacity
		{
			get { return Control.Opacity; }
			set
			{
				if (value != 1.0) {
					if (Control.IsLoaded) {
						GlassHelper.BlurBehindWindow (Control);
						//GlassHelper.ExtendGlassFrame (Control);
						Control.Opacity = value;
					}
					else {
						Control.Loaded += delegate {
							GlassHelper.BlurBehindWindow (Control);
							//GlassHelper.ExtendGlassFrame (Control);
							Control.Opacity = value;
						};
					}
				}
				else {
					Control.Opacity = value;
				}
			}
		}

		public override bool HasFocus
		{
			get { return Control.IsActive && ((ApplicationHandler)Application.Instance.Handler).IsActive; }
		}

		public override Color BackgroundColor
		{
			get
			{
				var brush = Control.Background as System.Windows.Media.SolidColorBrush;
				if (brush != null) return brush.Color.ToEto ();
				else return Colors.Black;
			}
			set
			{
				Control.Background = new System.Windows.Media.SolidColorBrush (value.ToWpf ());
			}
		}
	}
}
>>>>>>> cff29a2c
<|MERGE_RESOLUTION|>--- conflicted
+++ resolved
@@ -1,704 +1,362 @@
-<<<<<<< HEAD
-﻿using System;
-using System.Collections.Generic;
-using System.Linq;
-using System.Text;
-using Eto.Forms;
-using Eto.Drawing;
-using sw = System.Windows;
-using swm = System.Windows.Media;
-using swc = System.Windows.Controls;
-using System.Runtime.InteropServices;
-using Eto.Platform.Wpf.CustomControls;
-using Eto.Platform.Wpf.Forms.Menu;
-
-namespace Eto.Platform.Wpf.Forms
-{
-	public interface IWpfWindow
-	{
-		sw.Window Control { get; }
-	}
-
-	public abstract class WpfWindow<T, W> : WpfControl<T, W>, IWindow, IWpfWindow
-		where T : sw.Window
-		where W : Window
-	{
-		Icon icon;
-		MenuBar menu;
-		ToolBar toolBar;
-		swc.DockPanel main;
-		swc.ContentControl menuHolder;
-		swc.ContentControl toolBarHolder;
-		swc.DockPanel content;
-		Size? initialClientSize;
-
-		public swc.DockPanel Content
-		{
-			get { return content; }
-		}
-
-		public override void Initialize ()
-		{
-			base.Initialize ();
-
-			Control.SizeToContent = sw.SizeToContent.WidthAndHeight;
-			main = new swc.DockPanel ();
-			content = new swc.DockPanel ();
-			menuHolder = new swc.ContentControl { IsTabStop = false };
-			toolBarHolder = new swc.ContentControl { IsTabStop = false };
-			content.Background = System.Windows.SystemColors.ControlBrush;
-			swc.DockPanel.SetDock (menuHolder, swc.Dock.Top);
-			swc.DockPanel.SetDock (toolBarHolder, swc.Dock.Top);
-			main.Children.Add (menuHolder);
-			main.Children.Add (toolBarHolder);
-			main.Children.Add (content);
-			Control.Content = main;
-			Control.Loaded += delegate {
-				if (initialClientSize != null) {
-					UpdateClientSize (initialClientSize.Value);
-					initialClientSize = null;
-				}
-			};
-			// needed to handle Application.Terminating event
-			HandleEvent (Window.ClosingEvent);
-		}
-
-		public override void AttachEvent (string handler)
-		{
-			switch (handler) {
-				case Window.ClosedEvent:
-					Control.Closed += delegate {
-						Widget.OnClosed (EventArgs.Empty);
-					};
-					break;
-				case Window.ClosingEvent:
-					Control.Closing += (sender, e) => {
-						Widget.OnClosing (e);
-						if (!e.Cancel && sw.Application.Current.Windows.Count == 1) {
-							// last window closing, so call OnTerminating to let the app abort terminating
-							Application.Instance.OnTerminating (e);
-						}
-					};
-					break;
-				case Window.MaximizedEvent:
-					Control.StateChanged += (sender, e) => {
-						if (Control.WindowState == sw.WindowState.Maximized) {
-							Widget.OnMaximized (EventArgs.Empty);
-						}
-					};
-					break;
-				case Window.MinimizedEvent:
-					Control.StateChanged += (sender, e) => {
-						if (Control.WindowState == sw.WindowState.Minimized) {
-							Widget.OnMinimized (EventArgs.Empty);
-						}
-					};
-					break;
-				default:
-					base.AttachEvent (handler);
-					break;
-			}
-		}
-
-		protected virtual void UpdateClientSize (Size size)
-		{
-			var xdiff = Control.ActualWidth - content.ActualWidth;
-			var ydiff = Control.ActualHeight - content.ActualHeight;
-			Control.Width = size.Width + xdiff;
-			Control.Height = size.Height + ydiff;
-			Control.SizeToContent = sw.SizeToContent.Manual;
-		}
-
-		public ToolBar ToolBar
-		{
-			get { return toolBar; }
-			set
-			{
-				toolBar = value;
-				if (toolBar != null) {
-					toolBarHolder.Content = toolBar.ControlObject;
-				}
-				else
-					toolBarHolder.Content = null;
-			}
-		}
-
-		public void Close ()
-		{
-			Control.Close ();
-		}
-
-		void CopyKeyBindings (swc.ItemCollection items)
-		{
-			foreach (var item in items.OfType<swc.MenuItem>()) {
-				this.Control.InputBindings.AddRange (item.InputBindings);
-				if (item.HasItems)
-					CopyKeyBindings (item.Items);
-			}
-		}
-
-		public MenuBar Menu
-		{
-			get { return menu; }
-			set
-			{
-				menu = value;
-				if (menu != null) {
-					var handler = (MenuBarHandler)menu.Handler;
-					menuHolder.Content = handler.Control;
-					CopyKeyBindings (handler.Control.Items);
-				}
-				else {
-					menuHolder.Content = null;
-				}
-			}
-		}
-
-		public Icon Icon
-		{
-			get { return icon; }
-			set
-			{
-				icon = value;
-				if (value != null) {
-					Control.Icon = (swm.ImageSource)icon.ControlObject;
-				}
-			}
-		}
-
-		public virtual bool Resizable
-		{
-			get { return Control.ResizeMode == sw.ResizeMode.CanResize || Control.ResizeMode == sw.ResizeMode.CanResizeWithGrip; }
-			set
-			{
-				if (value) Control.ResizeMode = sw.ResizeMode.CanResizeWithGrip;
-				else Control.ResizeMode = sw.ResizeMode.CanMinimize;
-			}
-		}
-
-		public void Minimize ()
-		{
-			Control.WindowState = sw.WindowState.Minimized;
-		}
-
-		public Size ClientSize
-		{
-			get
-			{
-				if (Control.IsLoaded)
-					return new Size ((int)content.ActualWidth, (int)content.ActualHeight);
-				else
-					return initialClientSize ?? Size.Empty;
-			}
-			set
-			{
-				if (Control.IsLoaded)
-					UpdateClientSize (value);
-				else
-					initialClientSize = value;
-			}
-		}
-
-		public override Size Size
-		{
-			get { return base.Size; }
-			set
-			{
-				Control.SizeToContent = sw.SizeToContent.Manual;
-				base.Size = value;
-			}
-		}
-
-		public object ContainerObject
-		{
-			get { return Control; }
-		}
-
-		public virtual void SetLayout (Layout layout)
-		{
-			content.Children.Clear ();
-			content.Children.Add ((sw.UIElement)layout.ControlObject);
-		}
-
-		public string Title
-		{
-			get { return Control.Title; }
-			set { Control.Title = value; }
-		}
-
-
-		public Point Location
-		{
-			get
-			{
-				return new Point ((int)Control.Left, (int)Control.Top);
-			}
-			set
-			{
-				Control.Left = value.X;
-				Control.Top = value.Y;
-			}
-		}
-
-		public WindowState State
-		{
-			get
-			{
-				switch (Control.WindowState) {
-					case sw.WindowState.Maximized:
-						return WindowState.Maximized;
-					case sw.WindowState.Minimized:
-						return WindowState.Minimized;
-					case sw.WindowState.Normal:
-						return WindowState.Normal;
-					default:
-						throw new NotSupportedException ();
-				}
-			}
-			set
-			{
-				switch (value) {
-					case WindowState.Maximized:
-						Control.WindowState = sw.WindowState.Maximized;
-						break;
-					case WindowState.Minimized:
-						Control.WindowState = sw.WindowState.Minimized;
-						break;
-					case WindowState.Normal:
-						Control.WindowState = sw.WindowState.Normal;
-						break;
-					default:
-						throw new NotSupportedException ();
-				}
-			}
-		}
-
-		public Rectangle? RestoreBounds
-		{
-			get { return Generator.Convert (Control.RestoreBounds); }
-		}
-
-
-		public Size? MinimumSize
-		{
-			get
-			{
-				if (Control.MinWidth > 0 && Control.MinHeight > 0)
-					return new Size ((int)Control.MinWidth, (int)Control.MinHeight);
-				else
-					return null;
-			}
-			set
-			{
-				if (value != null) {
-					Control.MinWidth = value.Value.Width;
-					Control.MinHeight = value.Value.Height;
-				}
-				else {
-					Control.MinHeight = 0;
-					Control.MinWidth = 0;
-				}
-			}
-		}
-
-		sw.Window IWpfWindow.Control
-		{
-			get { return this.Control; }
-		}
-
-		public double Opacity
-		{
-			get { return Control.Opacity; }
-			set
-			{
-				if (value != 1.0) {
-					if (Control.IsLoaded) {
-						GlassHelper.BlurBehindWindow (Control);
-						//GlassHelper.ExtendGlassFrame (Control);
-						Control.Opacity = value;
-					}
-					else {
-						Control.Loaded += delegate {
-							GlassHelper.BlurBehindWindow (Control);
-							//GlassHelper.ExtendGlassFrame (Control);
-							Control.Opacity = value;
-						};
-					}
-				}
-				else {
-					Control.Opacity = value;
-				}
-			}
-		}
-
-		public override bool HasFocus
-		{
-			get { return Control.IsActive && ((ApplicationHandler)Application.Instance.Handler).IsActive; }
-		}
-
-        public void RemoveBorder()
-        {
-            throw new NotImplementedException();
-        }
-
-
-        public void BringToFront()
-        {
-            // TODO
-        }
-    }
-}
-=======
-﻿using System;
-using System.Collections.Generic;
-using System.Linq;
-using System.Text;
-using Eto.Forms;
-using Eto.Drawing;
-using sw = System.Windows;
-using swm = System.Windows.Media;
-using swc = System.Windows.Controls;
-using System.Runtime.InteropServices;
-using Eto.Platform.Wpf.CustomControls;
-using Eto.Platform.Wpf.Forms.Menu;
-
-namespace Eto.Platform.Wpf.Forms
-{
-	public interface IWpfWindow
-	{
-		sw.Window Control { get; }
-	}
-
-	public abstract class WpfWindow<T, W> : WpfContainer<T, W>, IWindow, IWpfWindow
-		where T : sw.Window
-		where W : Window
-	{
-		Icon icon;
-		MenuBar menu;
-		ToolBar toolBar;
-		swc.DockPanel main;
-		swc.ContentControl menuHolder;
-		swc.ContentControl toolBarHolder;
-		swc.DockPanel content;
-		Size? initialClientSize;
-
-		public swc.DockPanel Content
-		{
-			get { return content; }
-		}
-
-		public override void Initialize ()
-		{
-			base.Initialize ();
-
-			Control.SizeToContent = sw.SizeToContent.WidthAndHeight;
-			main = new swc.DockPanel ();
-			content = new swc.DockPanel ();
-			menuHolder = new swc.ContentControl { IsTabStop = false };
-			toolBarHolder = new swc.ContentControl { IsTabStop = false };
-			content.Background = System.Windows.SystemColors.ControlBrush;
-			swc.DockPanel.SetDock (menuHolder, swc.Dock.Top);
-			swc.DockPanel.SetDock (toolBarHolder, swc.Dock.Top);
-			main.Children.Add (menuHolder);
-			main.Children.Add (toolBarHolder);
-			main.Children.Add (content);
-			Control.Content = main;
-			Control.Loaded += delegate {
-				if (initialClientSize != null) {
-					UpdateClientSize (initialClientSize.Value);
-					initialClientSize = null;
-				}
-			};
-			// needed to handle Application.Terminating event
-			HandleEvent (Window.ClosingEvent);
-		}
-
-		public override void AttachEvent (string handler)
-		{
-			switch (handler) {
-				case Window.ClosedEvent:
-					Control.Closed += delegate {
-						Widget.OnClosed (EventArgs.Empty);
-					};
-					break;
-				case Window.ClosingEvent:
-					Control.Closing += (sender, e) => {
-						Widget.OnClosing (e);
-						if (!e.Cancel && sw.Application.Current.Windows.Count == 1) {
-							// last window closing, so call OnTerminating to let the app abort terminating
-							Application.Instance.OnTerminating (e);
-						}
-					};
-					break;
-				case Window.MaximizedEvent:
-					Control.StateChanged += (sender, e) => {
-						if (Control.WindowState == sw.WindowState.Maximized) {
-							Widget.OnMaximized (EventArgs.Empty);
-						}
-					};
-					break;
-				case Window.MinimizedEvent:
-					Control.StateChanged += (sender, e) => {
-						if (Control.WindowState == sw.WindowState.Minimized) {
-							Widget.OnMinimized (EventArgs.Empty);
-						}
-					};
-					break;
-				default:
-					base.AttachEvent (handler);
-					break;
-			}
-		}
-
-		protected virtual void UpdateClientSize (Size size)
-		{
-			var xdiff = Control.ActualWidth - content.ActualWidth;
-			var ydiff = Control.ActualHeight - content.ActualHeight;
-			Control.Width = size.Width + xdiff;
-			Control.Height = size.Height + ydiff;
-			Control.SizeToContent = sw.SizeToContent.Manual;
-		}
-
-		public ToolBar ToolBar
-		{
-			get { return toolBar; }
-			set
-			{
-				toolBar = value;
-				if (toolBar != null) {
-					toolBarHolder.Content = toolBar.ControlObject;
-				}
-				else
-					toolBarHolder.Content = null;
-			}
-		}
-
-		public void Close ()
-		{
-			Control.Close ();
-		}
-
-		void CopyKeyBindings (swc.ItemCollection items)
-		{
-			foreach (var item in items.OfType<swc.MenuItem>()) {
-				this.Control.InputBindings.AddRange (item.InputBindings);
-				if (item.HasItems)
-					CopyKeyBindings (item.Items);
-			}
-		}
-
-		public MenuBar Menu
-		{
-			get { return menu; }
-			set
-			{
-				menu = value;
-				if (menu != null) {
-					var handler = (MenuBarHandler)menu.Handler;
-					menuHolder.Content = handler.Control;
-					CopyKeyBindings (handler.Control.Items);
-				}
-				else {
-					menuHolder.Content = null;
-				}
-			}
-		}
-
-		public Icon Icon
-		{
-			get { return icon; }
-			set
-			{
-				icon = value;
-				if (value != null) {
-					Control.Icon = (swm.ImageSource)icon.ControlObject;
-				}
-			}
-		}
-
-		public virtual bool Resizable
-		{
-			get { return Control.ResizeMode == sw.ResizeMode.CanResize || Control.ResizeMode == sw.ResizeMode.CanResizeWithGrip; }
-			set
-			{
-				if (value) Control.ResizeMode = sw.ResizeMode.CanResizeWithGrip;
-				else Control.ResizeMode = sw.ResizeMode.CanMinimize;
-			}
-		}
-
-		public void Minimize ()
-		{
-			Control.WindowState = sw.WindowState.Minimized;
-		}
-
-		public override Size ClientSize
-		{
-			get
-			{
-				if (Control.IsLoaded)
-					return new Size ((int)content.ActualWidth, (int)content.ActualHeight);
-				else
-					return initialClientSize ?? Size.Empty;
-			}
-			set
-			{
-				if (Control.IsLoaded)
-					UpdateClientSize (value);
-				else
-					initialClientSize = value;
-			}
-		}
-
-		public override Size Size
-		{
-			get { return base.Size; }
-			set
-			{
-				Control.SizeToContent = sw.SizeToContent.Manual;
-				base.Size = value;
-			}
-		}
-
-		public override object ContainerObject
-		{
-			get { return Control; }
-		}
-
-		public override void SetLayout (Layout layout)
-		{
-			content.Children.Clear ();
-			content.Children.Add ((sw.UIElement)layout.ControlObject);
-		}
-
-		public string Title
-		{
-			get { return Control.Title; }
-			set { Control.Title = value; }
-		}
-
-
-		public Point Location
-		{
-			get
-			{
-				return new Point ((int)Control.Left, (int)Control.Top);
-			}
-			set
-			{
-				Control.Left = value.X;
-				Control.Top = value.Y;
-			}
-		}
-
-		public WindowState State
-		{
-			get
-			{
-				switch (Control.WindowState) {
-					case sw.WindowState.Maximized:
-						return WindowState.Maximized;
-					case sw.WindowState.Minimized:
-						return WindowState.Minimized;
-					case sw.WindowState.Normal:
-						return WindowState.Normal;
-					default:
-						throw new NotSupportedException ();
-				}
-			}
-			set
-			{
-				switch (value) {
-					case WindowState.Maximized:
-						Control.WindowState = sw.WindowState.Maximized;
-						break;
-					case WindowState.Minimized:
-						Control.WindowState = sw.WindowState.Minimized;
-						break;
-					case WindowState.Normal:
-						Control.WindowState = sw.WindowState.Normal;
-						break;
-					default:
-						throw new NotSupportedException ();
-				}
-			}
-		}
-
-		public Rectangle? RestoreBounds
-		{
-			get { return Control.RestoreBounds.ToEto (); }
-		}
-
-
-		public override Size? MinimumSize
-		{
-			get
-			{
-				if (Control.MinWidth > 0 && Control.MinHeight > 0)
-					return new Size ((int)Control.MinWidth, (int)Control.MinHeight);
-				else
-					return null;
-			}
-			set
-			{
-				if (value != null) {
-					Control.MinWidth = value.Value.Width;
-					Control.MinHeight = value.Value.Height;
-				}
-				else {
-					Control.MinHeight = 0;
-					Control.MinWidth = 0;
-				}
-			}
-		}
-
-		sw.Window IWpfWindow.Control
-		{
-			get { return this.Control; }
-		}
-
-		public double Opacity
-		{
-			get { return Control.Opacity; }
-			set
-			{
-				if (value != 1.0) {
-					if (Control.IsLoaded) {
-						GlassHelper.BlurBehindWindow (Control);
-						//GlassHelper.ExtendGlassFrame (Control);
-						Control.Opacity = value;
-					}
-					else {
-						Control.Loaded += delegate {
-							GlassHelper.BlurBehindWindow (Control);
-							//GlassHelper.ExtendGlassFrame (Control);
-							Control.Opacity = value;
-						};
-					}
-				}
-				else {
-					Control.Opacity = value;
-				}
-			}
-		}
-
-		public override bool HasFocus
-		{
-			get { return Control.IsActive && ((ApplicationHandler)Application.Instance.Handler).IsActive; }
-		}
-
-		public override Color BackgroundColor
-		{
-			get
-			{
-				var brush = Control.Background as System.Windows.Media.SolidColorBrush;
-				if (brush != null) return brush.Color.ToEto ();
-				else return Colors.Black;
-			}
-			set
-			{
-				Control.Background = new System.Windows.Media.SolidColorBrush (value.ToWpf ());
-			}
-		}
-	}
-}
->>>>>>> cff29a2c
+﻿using System;
+using System.Collections.Generic;
+using System.Linq;
+using System.Text;
+using Eto.Forms;
+using Eto.Drawing;
+using sw = System.Windows;
+using swm = System.Windows.Media;
+using swc = System.Windows.Controls;
+using System.Runtime.InteropServices;
+using Eto.Platform.Wpf.CustomControls;
+using Eto.Platform.Wpf.Forms.Menu;
+
+namespace Eto.Platform.Wpf.Forms
+{
+	public interface IWpfWindow
+	{
+		sw.Window Control { get; }
+	}
+
+	public abstract class WpfWindow<T, W> : WpfContainer<T, W>, IWindow, IWpfWindow
+		where T : sw.Window
+		where W : Window
+	{
+		Icon icon;
+		MenuBar menu;
+		ToolBar toolBar;
+		swc.DockPanel main;
+		swc.ContentControl menuHolder;
+		swc.ContentControl toolBarHolder;
+		swc.DockPanel content;
+		Size? initialClientSize;
+
+		public swc.DockPanel Content
+		{
+			get { return content; }
+		}
+
+		public override void Initialize ()
+		{
+			base.Initialize ();
+
+			Control.SizeToContent = sw.SizeToContent.WidthAndHeight;
+			main = new swc.DockPanel ();
+			content = new swc.DockPanel ();
+			menuHolder = new swc.ContentControl { IsTabStop = false };
+			toolBarHolder = new swc.ContentControl { IsTabStop = false };
+			content.Background = System.Windows.SystemColors.ControlBrush;
+			swc.DockPanel.SetDock (menuHolder, swc.Dock.Top);
+			swc.DockPanel.SetDock (toolBarHolder, swc.Dock.Top);
+			main.Children.Add (menuHolder);
+			main.Children.Add (toolBarHolder);
+			main.Children.Add (content);
+			Control.Content = main;
+			Control.Loaded += delegate {
+				if (initialClientSize != null) {
+					UpdateClientSize (initialClientSize.Value);
+					initialClientSize = null;
+				}
+			};
+			// needed to handle Application.Terminating event
+			HandleEvent (Window.ClosingEvent);
+		}
+
+		public override void AttachEvent (string handler)
+		{
+			switch (handler) {
+				case Window.ClosedEvent:
+					Control.Closed += delegate {
+						Widget.OnClosed (EventArgs.Empty);
+					};
+					break;
+				case Window.ClosingEvent:
+					Control.Closing += (sender, e) => {
+						Widget.OnClosing (e);
+						if (!e.Cancel && sw.Application.Current.Windows.Count == 1) {
+							// last window closing, so call OnTerminating to let the app abort terminating
+							Application.Instance.OnTerminating (e);
+						}
+					};
+					break;
+				case Window.MaximizedEvent:
+					Control.StateChanged += (sender, e) => {
+						if (Control.WindowState == sw.WindowState.Maximized) {
+							Widget.OnMaximized (EventArgs.Empty);
+						}
+					};
+					break;
+				case Window.MinimizedEvent:
+					Control.StateChanged += (sender, e) => {
+						if (Control.WindowState == sw.WindowState.Minimized) {
+							Widget.OnMinimized (EventArgs.Empty);
+						}
+					};
+					break;
+				default:
+					base.AttachEvent (handler);
+					break;
+			}
+		}
+
+		protected virtual void UpdateClientSize (Size size)
+		{
+			var xdiff = Control.ActualWidth - content.ActualWidth;
+			var ydiff = Control.ActualHeight - content.ActualHeight;
+			Control.Width = size.Width + xdiff;
+			Control.Height = size.Height + ydiff;
+			Control.SizeToContent = sw.SizeToContent.Manual;
+		}
+
+		public ToolBar ToolBar
+		{
+			get { return toolBar; }
+			set
+			{
+				toolBar = value;
+				if (toolBar != null) {
+					toolBarHolder.Content = toolBar.ControlObject;
+				}
+				else
+					toolBarHolder.Content = null;
+			}
+		}
+
+		public void Close ()
+		{
+			Control.Close ();
+		}
+
+		void CopyKeyBindings (swc.ItemCollection items)
+		{
+			foreach (var item in items.OfType<swc.MenuItem>()) {
+				this.Control.InputBindings.AddRange (item.InputBindings);
+				if (item.HasItems)
+					CopyKeyBindings (item.Items);
+			}
+		}
+
+		public MenuBar Menu
+		{
+			get { return menu; }
+			set
+			{
+				menu = value;
+				if (menu != null) {
+					var handler = (MenuBarHandler)menu.Handler;
+					menuHolder.Content = handler.Control;
+					CopyKeyBindings (handler.Control.Items);
+				}
+				else {
+					menuHolder.Content = null;
+				}
+			}
+		}
+
+		public Icon Icon
+		{
+			get { return icon; }
+			set
+			{
+				icon = value;
+				if (value != null) {
+					Control.Icon = (swm.ImageSource)icon.ControlObject;
+				}
+			}
+		}
+
+		public virtual bool Resizable
+		{
+			get { return Control.ResizeMode == sw.ResizeMode.CanResize || Control.ResizeMode == sw.ResizeMode.CanResizeWithGrip; }
+			set
+			{
+				if (value) Control.ResizeMode = sw.ResizeMode.CanResizeWithGrip;
+				else Control.ResizeMode = sw.ResizeMode.CanMinimize;
+			}
+		}
+
+		public void Minimize ()
+		{
+			Control.WindowState = sw.WindowState.Minimized;
+		}
+
+		public override Size ClientSize
+		{
+			get
+			{
+				if (Control.IsLoaded)
+					return new Size ((int)content.ActualWidth, (int)content.ActualHeight);
+				else
+					return initialClientSize ?? Size.Empty;
+			}
+			set
+			{
+				if (Control.IsLoaded)
+					UpdateClientSize (value);
+				else
+					initialClientSize = value;
+			}
+		}
+
+		public override Size Size
+		{
+			get { return base.Size; }
+			set
+			{
+				Control.SizeToContent = sw.SizeToContent.Manual;
+				base.Size = value;
+			}
+		}
+
+		public override object ContainerObject
+		{
+			get { return Control; }
+		}
+
+		public override void SetLayout (Layout layout)
+		{
+			content.Children.Clear ();
+			content.Children.Add ((sw.UIElement)layout.ControlObject);
+		}
+
+		public string Title
+		{
+			get { return Control.Title; }
+			set { Control.Title = value; }
+		}
+
+
+		public Point Location
+		{
+			get
+			{
+				return new Point ((int)Control.Left, (int)Control.Top);
+			}
+			set
+			{
+				Control.Left = value.X;
+				Control.Top = value.Y;
+			}
+		}
+
+		public WindowState State
+		{
+			get
+			{
+				switch (Control.WindowState) {
+					case sw.WindowState.Maximized:
+						return WindowState.Maximized;
+					case sw.WindowState.Minimized:
+						return WindowState.Minimized;
+					case sw.WindowState.Normal:
+						return WindowState.Normal;
+					default:
+						throw new NotSupportedException ();
+				}
+			}
+			set
+			{
+				switch (value) {
+					case WindowState.Maximized:
+						Control.WindowState = sw.WindowState.Maximized;
+						break;
+					case WindowState.Minimized:
+						Control.WindowState = sw.WindowState.Minimized;
+						break;
+					case WindowState.Normal:
+						Control.WindowState = sw.WindowState.Normal;
+						break;
+					default:
+						throw new NotSupportedException ();
+				}
+			}
+		}
+
+		public Rectangle? RestoreBounds
+		{
+			get { return Control.RestoreBounds.ToEto (); }
+		}
+
+
+		public override Size? MinimumSize
+		{
+			get
+			{
+				if (Control.MinWidth > 0 && Control.MinHeight > 0)
+					return new Size ((int)Control.MinWidth, (int)Control.MinHeight);
+				else
+					return null;
+			}
+			set
+			{
+				if (value != null) {
+					Control.MinWidth = value.Value.Width;
+					Control.MinHeight = value.Value.Height;
+				}
+				else {
+					Control.MinHeight = 0;
+					Control.MinWidth = 0;
+				}
+			}
+		}
+
+		sw.Window IWpfWindow.Control
+		{
+			get { return this.Control; }
+		}
+
+		public double Opacity
+		{
+			get { return Control.Opacity; }
+			set
+			{
+				if (value != 1.0) {
+					if (Control.IsLoaded) {
+						GlassHelper.BlurBehindWindow (Control);
+						//GlassHelper.ExtendGlassFrame (Control);
+						Control.Opacity = value;
+					}
+					else {
+						Control.Loaded += delegate {
+							GlassHelper.BlurBehindWindow (Control);
+							//GlassHelper.ExtendGlassFrame (Control);
+							Control.Opacity = value;
+						};
+					}
+				}
+				else {
+					Control.Opacity = value;
+				}
+			}
+		}
+
+		public override bool HasFocus
+		{
+			get { return Control.IsActive && ((ApplicationHandler)Application.Instance.Handler).IsActive; }
+		}
+
+        public void RemoveBorder()
+        {
+            throw new NotImplementedException();
+        }
+
+
+        public void BringToFront()
+        {
+            // TODO
+        }
+		public override Color BackgroundColor
+		{
+			get
+			{
+				var brush = Control.Background as System.Windows.Media.SolidColorBrush;
+				if (brush != null) return brush.Color.ToEto ();
+				else return Colors.Black;
+			}
+			set
+			{
+				Control.Background = new System.Windows.Media.SolidColorBrush (value.ToWpf ());
+			}
+		}
+    }
+}