<<<<<<< HEAD
﻿using System;
using System.Collections.Generic;
using System.Linq;
using System.Text;
using swc = System.Windows.Controls;
using sw = System.Windows;
using swd = System.Windows.Data;
using swa = System.Windows.Automation;
using swm = System.Windows.Media;
using Eto.Forms;
using System.Collections;

namespace Eto.Platform.Wpf.Forms.Controls
{
	public class ComboBoxHandler : WpfControl<swc.ComboBox, ComboBox>, IComboBox
	{
		IListStore store;

		public class EtoComboBox : swc.ComboBox
		{
			int? _selected;

			public override void OnApplyTemplate ()
			{
				base.OnApplyTemplate ();

				_selected = SelectedIndex;
				SelectedIndex = -1;

				Loaded += ComboBoxEx_Loaded;
			}

			protected override void OnSelectionChanged (swc.SelectionChangedEventArgs e)
			{
				if (_selected == null)
					base.OnSelectionChanged (e);
			}

			protected override void OnItemsChanged (System.Collections.Specialized.NotifyCollectionChangedEventArgs e)
			{
				base.OnItemsChanged (e);
				if (this.IsLoaded) {
					this.InvalidateMeasure ();
				}
			}

			void ComboBoxEx_Loaded (object sender, sw.RoutedEventArgs e)
			{
				if (_selected != null) {
					SelectedIndex = _selected.Value;
					_selected = null;
				}
			}

			protected override sw.Size MeasureOverride (sw.Size constraint)
			{
				var size = base.MeasureOverride (constraint);

				var popup = GetTemplateChild ("PART_Popup") as swc.Primitives.Popup;
				var content = popup.Child as sw.FrameworkElement;
				content.Measure (constraint);
				size.Width = Math.Min(constraint.Width, Math.Max (content.DesiredSize.Width, size.Width));
				return size;
			}

		}

		public ComboBoxHandler ()
		{
			Control = new EtoComboBox ();
			var template = new sw.DataTemplate (typeof (IListItem));
			template.VisualTree = WpfListItemHelper.TextBlock ();
			Control.ItemTemplate = template;
		}

		public override void OnLoad (EventArgs e)
		{
			base.OnLoad (e);
			Control.SelectionChanged += delegate {
				Widget.OnSelectedIndexChanged (EventArgs.Empty);
			};
		}


		public IListStore DataStore
		{
			get { return store; }
			set
			{
				store = value;
				Control.ItemsSource = store as IEnumerable ?? store.AsEnumerable ();
			}
		}

		public int SelectedIndex
		{
			get { return Control.SelectedIndex; }
			set { Control.SelectedIndex = value; }
		}
	}
}
=======
using System;
using System.Collections.Generic;
using System.Linq;
using System.Text;
using swc = System.Windows.Controls;
using sw = System.Windows;
using swd = System.Windows.Data;
using swa = System.Windows.Automation;
using swm = System.Windows.Media;
using Eto.Forms;
using System.Collections;

namespace Eto.Platform.Wpf.Forms.Controls
{
	public class ComboBoxHandler : WpfControl<swc.ComboBox, ComboBox>, IComboBox
	{
		IListStore store;

		public class EtoComboBox : swc.ComboBox
		{
			int? _selected;

			public override void OnApplyTemplate ()
			{
				base.OnApplyTemplate ();

				_selected = SelectedIndex;
				SelectedIndex = -1;

				Loaded += ComboBoxEx_Loaded;
			}

			protected override void OnSelectionChanged (swc.SelectionChangedEventArgs e)
			{
				if (_selected == null)
					base.OnSelectionChanged (e);
			}

			protected override void OnItemsChanged (System.Collections.Specialized.NotifyCollectionChangedEventArgs e)
			{
				base.OnItemsChanged (e);
				if (this.IsLoaded) {
					this.InvalidateMeasure ();
				}
			}

			void ComboBoxEx_Loaded (object sender, sw.RoutedEventArgs e)
			{
				if (_selected != null) {
					SelectedIndex = _selected.Value;
					_selected = null;
				}
			}

			protected override sw.Size MeasureOverride (sw.Size constraint)
			{
				var size = base.MeasureOverride (constraint);

				var popup = GetTemplateChild ("PART_Popup") as swc.Primitives.Popup;
				var content = popup.Child as sw.FrameworkElement;
				content.Measure (constraint);
				size.Width = Math.Min(constraint.Width, Math.Max (content.DesiredSize.Width, size.Width));
				return size;
			}

		}

		public ComboBoxHandler ()
		{
			Control = new EtoComboBox ();
			var template = new sw.DataTemplate (typeof (IListItem));
			template.VisualTree = WpfListItemHelper.TextBlock ();
			Control.ItemTemplate = template;
		}

		public override void OnLoad (EventArgs e)
		{
			base.OnLoad (e);
			Control.SelectionChanged += delegate {
				Widget.OnSelectedIndexChanged (EventArgs.Empty);
			};
		}


		public IListStore DataStore
		{
			get { return store; }
			set
			{
				store = value;
				Control.ItemsSource = store as IEnumerable ?? store.AsEnumerable ();
			}
		}

		public int SelectedIndex
		{
			get { return Control.SelectedIndex; }
			set { Control.SelectedIndex = value; }
		}
	}
}
>>>>>>> 6b739447
<|MERGE_RESOLUTION|>--- conflicted
+++ resolved
@@ -1,205 +1,101 @@
-<<<<<<< HEAD
-﻿using System;
-using System.Collections.Generic;
-using System.Linq;
-using System.Text;
-using swc = System.Windows.Controls;
-using sw = System.Windows;
-using swd = System.Windows.Data;
-using swa = System.Windows.Automation;
-using swm = System.Windows.Media;
-using Eto.Forms;
-using System.Collections;
-
-namespace Eto.Platform.Wpf.Forms.Controls
-{
-	public class ComboBoxHandler : WpfControl<swc.ComboBox, ComboBox>, IComboBox
-	{
-		IListStore store;
-
-		public class EtoComboBox : swc.ComboBox
-		{
-			int? _selected;
-
-			public override void OnApplyTemplate ()
-			{
-				base.OnApplyTemplate ();
-
-				_selected = SelectedIndex;
-				SelectedIndex = -1;
-
-				Loaded += ComboBoxEx_Loaded;
-			}
-
-			protected override void OnSelectionChanged (swc.SelectionChangedEventArgs e)
-			{
-				if (_selected == null)
-					base.OnSelectionChanged (e);
-			}
-
-			protected override void OnItemsChanged (System.Collections.Specialized.NotifyCollectionChangedEventArgs e)
-			{
-				base.OnItemsChanged (e);
-				if (this.IsLoaded) {
-					this.InvalidateMeasure ();
-				}
-			}
-
-			void ComboBoxEx_Loaded (object sender, sw.RoutedEventArgs e)
-			{
-				if (_selected != null) {
-					SelectedIndex = _selected.Value;
-					_selected = null;
-				}
-			}
-
-			protected override sw.Size MeasureOverride (sw.Size constraint)
-			{
-				var size = base.MeasureOverride (constraint);
-
-				var popup = GetTemplateChild ("PART_Popup") as swc.Primitives.Popup;
-				var content = popup.Child as sw.FrameworkElement;
-				content.Measure (constraint);
-				size.Width = Math.Min(constraint.Width, Math.Max (content.DesiredSize.Width, size.Width));
-				return size;
-			}
-
-		}
-
-		public ComboBoxHandler ()
-		{
-			Control = new EtoComboBox ();
-			var template = new sw.DataTemplate (typeof (IListItem));
-			template.VisualTree = WpfListItemHelper.TextBlock ();
-			Control.ItemTemplate = template;
-		}
-
-		public override void OnLoad (EventArgs e)
-		{
-			base.OnLoad (e);
-			Control.SelectionChanged += delegate {
-				Widget.OnSelectedIndexChanged (EventArgs.Empty);
-			};
-		}
-
-
-		public IListStore DataStore
-		{
-			get { return store; }
-			set
-			{
-				store = value;
-				Control.ItemsSource = store as IEnumerable ?? store.AsEnumerable ();
-			}
-		}
-
-		public int SelectedIndex
-		{
-			get { return Control.SelectedIndex; }
-			set { Control.SelectedIndex = value; }
-		}
-	}
-}
-=======
-using System;
-using System.Collections.Generic;
-using System.Linq;
-using System.Text;
-using swc = System.Windows.Controls;
-using sw = System.Windows;
-using swd = System.Windows.Data;
-using swa = System.Windows.Automation;
-using swm = System.Windows.Media;
-using Eto.Forms;
-using System.Collections;
-
-namespace Eto.Platform.Wpf.Forms.Controls
-{
-	public class ComboBoxHandler : WpfControl<swc.ComboBox, ComboBox>, IComboBox
-	{
-		IListStore store;
-
-		public class EtoComboBox : swc.ComboBox
-		{
-			int? _selected;
-
-			public override void OnApplyTemplate ()
-			{
-				base.OnApplyTemplate ();
-
-				_selected = SelectedIndex;
-				SelectedIndex = -1;
-
-				Loaded += ComboBoxEx_Loaded;
-			}
-
-			protected override void OnSelectionChanged (swc.SelectionChangedEventArgs e)
-			{
-				if (_selected == null)
-					base.OnSelectionChanged (e);
-			}
-
-			protected override void OnItemsChanged (System.Collections.Specialized.NotifyCollectionChangedEventArgs e)
-			{
-				base.OnItemsChanged (e);
-				if (this.IsLoaded) {
-					this.InvalidateMeasure ();
-				}
-			}
-
-			void ComboBoxEx_Loaded (object sender, sw.RoutedEventArgs e)
-			{
-				if (_selected != null) {
-					SelectedIndex = _selected.Value;
-					_selected = null;
-				}
-			}
-
-			protected override sw.Size MeasureOverride (sw.Size constraint)
-			{
-				var size = base.MeasureOverride (constraint);
-
-				var popup = GetTemplateChild ("PART_Popup") as swc.Primitives.Popup;
-				var content = popup.Child as sw.FrameworkElement;
-				content.Measure (constraint);
-				size.Width = Math.Min(constraint.Width, Math.Max (content.DesiredSize.Width, size.Width));
-				return size;
-			}
-
-		}
-
-		public ComboBoxHandler ()
-		{
-			Control = new EtoComboBox ();
-			var template = new sw.DataTemplate (typeof (IListItem));
-			template.VisualTree = WpfListItemHelper.TextBlock ();
-			Control.ItemTemplate = template;
-		}
-
-		public override void OnLoad (EventArgs e)
-		{
-			base.OnLoad (e);
-			Control.SelectionChanged += delegate {
-				Widget.OnSelectedIndexChanged (EventArgs.Empty);
-			};
-		}
-
-
-		public IListStore DataStore
-		{
-			get { return store; }
-			set
-			{
-				store = value;
-				Control.ItemsSource = store as IEnumerable ?? store.AsEnumerable ();
-			}
-		}
-
-		public int SelectedIndex
-		{
-			get { return Control.SelectedIndex; }
-			set { Control.SelectedIndex = value; }
-		}
-	}
-}
->>>>>>> 6b739447
+using System;
+using System.Collections.Generic;
+using System.Linq;
+using System.Text;
+using swc = System.Windows.Controls;
+using sw = System.Windows;
+using swd = System.Windows.Data;
+using swa = System.Windows.Automation;
+using swm = System.Windows.Media;
+using Eto.Forms;
+using System.Collections;
+
+namespace Eto.Platform.Wpf.Forms.Controls
+{
+	public class ComboBoxHandler : WpfControl<swc.ComboBox, ComboBox>, IComboBox
+	{
+		IListStore store;
+
+		public class EtoComboBox : swc.ComboBox
+		{
+			int? _selected;
+
+			public override void OnApplyTemplate ()
+			{
+				base.OnApplyTemplate ();
+
+				_selected = SelectedIndex;
+				SelectedIndex = -1;
+
+				Loaded += ComboBoxEx_Loaded;
+			}
+
+			protected override void OnSelectionChanged (swc.SelectionChangedEventArgs e)
+			{
+				if (_selected == null)
+					base.OnSelectionChanged (e);
+			}
+
+			protected override void OnItemsChanged (System.Collections.Specialized.NotifyCollectionChangedEventArgs e)
+			{
+				base.OnItemsChanged (e);
+				if (this.IsLoaded) {
+					this.InvalidateMeasure ();
+				}
+			}
+
+			void ComboBoxEx_Loaded (object sender, sw.RoutedEventArgs e)
+			{
+				if (_selected != null) {
+					SelectedIndex = _selected.Value;
+					_selected = null;
+				}
+			}
+
+			protected override sw.Size MeasureOverride (sw.Size constraint)
+			{
+				var size = base.MeasureOverride (constraint);
+
+				var popup = GetTemplateChild ("PART_Popup") as swc.Primitives.Popup;
+				var content = popup.Child as sw.FrameworkElement;
+				content.Measure (constraint);
+				size.Width = Math.Min(constraint.Width, Math.Max (content.DesiredSize.Width, size.Width));
+				return size;
+			}
+
+		}
+
+		public ComboBoxHandler ()
+		{
+			Control = new EtoComboBox ();
+			var template = new sw.DataTemplate (typeof (IListItem));
+			template.VisualTree = WpfListItemHelper.TextBlock ();
+			Control.ItemTemplate = template;
+		}
+
+		public override void OnLoad (EventArgs e)
+		{
+			base.OnLoad (e);
+			Control.SelectionChanged += delegate {
+				Widget.OnSelectedIndexChanged (EventArgs.Empty);
+			};
+		}
+
+
+		public IListStore DataStore
+		{
+			get { return store; }
+			set
+			{
+				store = value;
+				Control.ItemsSource = store as IEnumerable ?? store.AsEnumerable ();
+			}
+		}
+
+		public int SelectedIndex
+		{
+			get { return Control.SelectedIndex; }
+			set { Control.SelectedIndex = value; }
+		}
+	}
+}