using System;
using System.ComponentModel;
using Eto.Drawing;
using Eto.Forms;
using Eto.Platform.GtkSharp.Drawing;
using Eto.Platform.GtkSharp.Forms;

namespace Eto.Platform.GtkSharp
{
	public interface IGtkWindow
	{
		bool CloseWindow ();

		Gtk.Window Control { get; }
	}

	public abstract class GtkWindow<T, W> : GtkDockContainer<T, W>, IWindow, IGtkWindow
		where T: Gtk.Window
		where W: Window
	{
<<<<<<< HEAD
		protected Gtk.VBox vbox;
		protected Gtk.VBox actionvbox;
=======
		Gtk.VBox vbox;
>>>>>>> ed45003a
		Gtk.Box topToolbarBox;
		Gtk.Box menuBox;
		Gtk.Box containerBox;
		Gtk.Box bottomToolbarBox;
		MenuBar menuBar;
		Icon icon;
		ToolBar toolBar;
		Gtk.AccelGroup accelGroup;
		Rectangle? restoreBounds;
		WindowState state;
		WindowStyle style;
		bool topMost;

		public GtkWindow ()
		{
			vbox = new Gtk.VBox ();
			actionvbox = new Gtk.VBox ();

			menuBox = new Gtk.HBox ();
			topToolbarBox = new Gtk.VBox ();

			containerBox = new Gtk.VBox ();
			containerBox.Visible = true;

			bottomToolbarBox = new Gtk.VBox ();
		}

		protected override Color DefaultBackgroundColor
		{
			get { return Control.Style.Background(Gtk.StateType.Normal).ToEto(); }
		}

		public Gtk.Widget WindowContentControl
		{
			get { return vbox; }
		}

		public override Gtk.Widget ContainerContentControl
		{
			get { return containerBox; }
		}

#if GTK2
		public bool Resizable
		{
			get { return Control.Resizable; }
			set { Control.Resizable = value; }
		}
#else
		public bool Resizable
		{
			get { return Control.Resizable; }
			set { Control.Resizable = Control.HasResizeGrip = value; }
		}
#endif

		public bool Minimizable { get; set; }

		public bool Maximizable { get; set; }

		public bool ShowInTaskbar
		{
			get { return !Control.SkipTaskbarHint; }
			set { Control.SkipTaskbarHint = !value; }
		}

		public bool TopMost
		{
			get { return topMost; }
			set { 
				if (topMost != value) {
					topMost = value;
					Control.KeepAbove = topMost;
				}
			}
		}

		public WindowStyle WindowStyle
		{
			get { return style; }
			set
			{ 
				if (style != value) {
					style = value;

					switch (style) {
					case WindowStyle.Default:
						Control.Decorated = true;
						break;
					case WindowStyle.None:
						Control.Decorated = false;
						break;
					default:
						throw new NotSupportedException ();
					}
				}
			}
		}

		public override Size Size {
			get {
				if (Control.Visible)
					return Control.Allocation.Size.ToEto ();
				else
					return Control.DefaultSize.ToEto ();
			}
			set {
				if (Control.Visible)
					Control.SizeAllocate (new Gdk.Rectangle (Control.Allocation.Location, value.ToGdk ()));
				else
					Control.SetDefaultSize (value.Width, value.Height);
			}
		}

		public override Size ClientSize
		{
			get
			{
				int width, height;
				containerBox.GetSizeRequest (out width, out height);
				return new Size(width, height);
			}
			set
			{
				if (Control.IsRealized) {
					int width, height;
					Control.GetSize (out width, out height);

					var size = new Size(width, height);
					containerBox.GetSizeRequest (out width, out height);
					size -= new Size(width, height);
					size += value;
					Control.Resize (size.Width, size.Height);
				}
				else {
					Control.SetSizeRequest (-1, -1);
					containerBox.SetSizeRequest (value.Width, value.Height);
				}
			}
		}

		protected override void Initialize ()
		{
			base.Initialize ();
			actionvbox.PackStart (menuBox, false, false, 0);
			actionvbox.PackStart (topToolbarBox, false, false, 0);
			vbox.PackStart (containerBox, true, true, 0);
			vbox.PackStart (bottomToolbarBox, false, false, 0);
			
			Control.WindowStateEvent += delegate(object o, Gtk.WindowStateEventArgs args) {
				if (this.WindowState == WindowState.Normal) {
					if ((args.Event.ChangedMask & Gdk.WindowState.Maximized) != 0 && (args.Event.NewWindowState & Gdk.WindowState.Maximized) != 0) {
						restoreBounds = Widget.Bounds;
					} else if ((args.Event.ChangedMask & Gdk.WindowState.Iconified) != 0 && (args.Event.NewWindowState & Gdk.WindowState.Iconified) != 0) {
						restoreBounds = Widget.Bounds;
					} else if ((args.Event.ChangedMask & Gdk.WindowState.Fullscreen) != 0 && (args.Event.NewWindowState & Gdk.WindowState.Fullscreen) != 0) {
						restoreBounds = Widget.Bounds;
					}
				}
			};
			
		}
		
		public override void AttachEvent (string handler)
		{
			switch (handler) {
			case Window.ClosedEvent:
				HandleEvent (Window.ClosingEvent);
				break;
			case Window.ClosingEvent:
				Control.DeleteEvent += delegate(object o, Gtk.DeleteEventArgs args) {
					args.RetVal = !CloseWindow ();
				};
				break;
			case Window.ShownEvent:
				Control.Shown += delegate {
					Widget.OnShown (EventArgs.Empty);
				};
				break;
			case Window.WindowStateChangedEvent:
				{
				var oldState = this.WindowState;
				Control.WindowStateEvent += delegate(object o, Gtk.WindowStateEventArgs args) {
					var newState = this.WindowState;
					if (newState != oldState) {
						oldState = newState;
						Widget.OnWindowStateChanged (EventArgs.Empty);
					}
				};
				}
				break;
			case Window.SizeChangedEvent:
				{
				Size? oldSize = null;
				Control.SizeAllocated += (o, args) => {
					var newSize = this.Size;
					if (Control.IsRealized && oldSize != newSize) {
						Widget.OnSizeChanged (EventArgs.Empty);
						oldSize = newSize;
					}
				};
				}
				break;
			case Window.LocationChangedEvent:
				Control.ConfigureEvent += HandleConfigureEvent;
				break;
			default:
				base.AttachEvent (handler);
				break;
			}
		}

		Point? oldLocation;
		Point? currentLocation;

		[GLib.ConnectBefore]
		void HandleConfigureEvent (object o, Gtk.ConfigureEventArgs args)
		{
			currentLocation = new Point(args.Event.X, args.Event.Y);
			if (Control.IsRealized && Widget.Loaded && oldLocation != currentLocation) {
				Widget.OnLocationChanged (EventArgs.Empty);
				oldLocation = currentLocation;
			}
			currentLocation = null;
		}

		public MenuBar Menu {
			get {
				return menuBar;
			}
			set {
				if (menuBar != null)
					menuBox.Remove ((Gtk.Widget)menuBar.ControlObject);
				if (accelGroup != null)
					Control.RemoveAccelGroup (accelGroup);
				accelGroup = new Gtk.AccelGroup ();
				Control.AddAccelGroup (accelGroup);
				// set accelerators
				menuBar = value;
				SetAccelerators (menuBar);
#if GTK2
				menuBox.PackStart ((Gtk.Widget)value.ControlObject); //, false, false, 0);
#else
				menuBox.PackStart ((Gtk.Widget)value.ControlObject, true, true, 0);
#endif
				((Gtk.Widget)value.ControlObject).ShowAll ();
			}
		}
		
		void SetAccelerators (ISubMenuWidget item)
		{
			if (item != null && item.MenuItems != null)
				foreach (var child in item.MenuItems) {
					var actionItem = child as MenuActionItem;
					if (actionItem != null && actionItem.Shortcut != Key.None) {
						var widget = actionItem.ControlObject as Gtk.Widget;
						var key = new Gtk.AccelKey (actionItem.Shortcut.ToGdkKey (), actionItem.Shortcut.ToGdkModifier (), Gtk.AccelFlags.Visible | Gtk.AccelFlags.Locked);
						widget.AddAccelerator ("activate", accelGroup, key);
					}
					SetAccelerators (child as ISubMenuWidget);
				}
			
		}

		protected override void SetContainerContent(Gtk.Widget content)
		{
			containerBox.PackStart(content, true, true, 0);
		}

		public string Title {
			get { return Control.Title; }
			set { Control.Title = value; }
		}

		public bool CloseWindow ()
		{
			var cancelArgs = new CancelEventArgs ();
			Widget.OnClosing (cancelArgs);
			if (!cancelArgs.Cancel) {
				Widget.OnClosed (EventArgs.Empty);
			}
			return !cancelArgs.Cancel;
		}

		public void Close ()
		{
			if (CloseWindow ()) {
				Control.Hide ();
			}
		}
		
		protected override void Dispose (bool disposing)
		{
			if (disposing) {
				Control.Destroy ();
				if (menuBox != null) {
					menuBox.Dispose ();
					menuBox = null;
				}
				if (vbox != null) {
					vbox.Dispose ();
					vbox = null;
				}
				if (containerBox != null) {
					containerBox.Dispose ();
					containerBox = null;
				}
			}
			base.Dispose (disposing);
		}

		public ToolBar ToolBar {
			get {
				return toolBar;
			}
			set {
				if (toolBar != null)
					topToolbarBox.Remove ((Gtk.Widget)toolBar.ControlObject);
				toolBar = value;
				if (toolBar != null)
					topToolbarBox.Add ((Gtk.Widget)toolBar.ControlObject);
				topToolbarBox.ShowAll ();
			}
		}

		public Icon Icon {
			get { return icon; }
			set {
				icon = value;
				Control.Icon = ((IconHandler)icon.Handler).Pixbuf;
			}
		}
		
		public new Point Location {
			get {
				if (currentLocation != null)
					return currentLocation.Value;
				int x, y;
				Control.GetPosition (out x, out y);
				return new Point (x, y);
			}
			set {
				Control.Move (value.X, value.Y);
			}
		}
		
		public WindowState WindowState {
			get {
				if (Control.GdkWindow == null)
					return state;	

				if (Control.GdkWindow.State.HasFlag (Gdk.WindowState.Iconified))
					return WindowState.Minimized;
				if (Control.GdkWindow.State.HasFlag (Gdk.WindowState.Maximized))
					return WindowState.Maximized;
				if (Control.GdkWindow.State.HasFlag (Gdk.WindowState.Fullscreen))
					return WindowState.Maximized;
				return WindowState.Normal;
			}
			set {
				if (state != value) {
					state = value;
				
					switch (value) {
					case WindowState.Maximized:
						if (Control.GdkWindow != null) {
							if (Control.GdkWindow.State.HasFlag (Gdk.WindowState.Fullscreen))
								Control.Unfullscreen ();
							if (Control.GdkWindow.State.HasFlag (Gdk.WindowState.Iconified))
								Control.Deiconify ();
						}
						Control.Maximize ();
						break;
					case WindowState.Minimized:
						Control.Iconify ();
						break;
					case WindowState.Normal:
						if (Control.GdkWindow != null) {
							if (Control.GdkWindow.State.HasFlag (Gdk.WindowState.Fullscreen))
								Control.Unfullscreen ();
							if (Control.GdkWindow.State.HasFlag (Gdk.WindowState.Maximized))
								Control.Unmaximize ();
							if (Control.GdkWindow.State.HasFlag (Gdk.WindowState.Iconified))
								Control.Deiconify ();
						}
						break;
					}
				}
			}
		}
		
		public Rectangle? RestoreBounds {
			get {
				return WindowState == WindowState.Normal ? null : restoreBounds;
			}
		}

		public double Opacity
		{
			get { return Control.Opacity; }
			set { Control.Opacity = value; }
		}

		Gtk.Window IGtkWindow.Control { get { return (Gtk.Window)Control; } }

		public Screen Screen
		{
			get
			{
				var screen = Control.Screen;
				var gdkWindow = Control.GdkWindow;
				if (screen != null && gdkWindow != null) {
					var monitor = screen.GetMonitorAtWindow (gdkWindow);
					return new Screen (Generator, new ScreenHandler (screen, monitor));
				}
				else
					return null;
			}
		}

		public void BringToFront()
		{
			Control.Present ();
		}

		public void SendToBack ()
		{
			if (Control.GdkWindow != null)
				Control.GdkWindow.Lower ();
		}

	}
}<|MERGE_RESOLUTION|>--- conflicted
+++ resolved
@@ -18,12 +18,8 @@
 		where T: Gtk.Window
 		where W: Window
 	{
-<<<<<<< HEAD
-		protected Gtk.VBox vbox;
-		protected Gtk.VBox actionvbox;
-=======
 		Gtk.VBox vbox;
->>>>>>> ed45003a
+		Gtk.VBox actionvbox;
 		Gtk.Box topToolbarBox;
 		Gtk.Box menuBox;
 		Gtk.Box containerBox;
